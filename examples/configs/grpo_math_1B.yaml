# GRPO Algorithm Configuration
grpo:
  num_prompts_per_step: 32
  num_generations_per_prompt: 16
  max_rollout_turns: 1 # for multi-turn rollouts. Math Environments just have 1 turn (answering the question)
  max_num_steps: 1000000
  normalize_rewards: true
  use_leave_one_out_baseline: true
  val_period: 10
  val_at_start: false
  max_val_samples: 256
  val_batch_size: 256

loss_fn:
  reference_policy_kl_penalty: 0.01
  ratio_clip_min: 0.2
  ratio_clip_max: 0.2
  ratio_clip_c: null
  # (default off) loss formulation improvements (docs/guides/grpo.md#loss)
  use_on_policy_kl_approximation: false
  use_importance_sampling_correction: false
  token_level_loss: true

checkpointing:
  enabled: true
  checkpoint_dir: "results/grpo"
  metric_name: "val_reward"
  higher_is_better: true
  keep_top_k: 3
  save_period: 10

policy:
  # Qwen/Qwen2.5-1.5B has tied weights which are only supported with dtensor policy with tp size 1 (https://github.com/NVIDIA/NeMo-RL/issues/227)
  model_name: "Qwen/Qwen2.5-1.5B"
  tokenizer:
    name: ${policy.model_name} ## specify if you'd like to use a tokenizer different from the model's default
  train_global_batch_size: 512
  train_micro_batch_size: 4
  generation_batch_size: 32 # Only used when generating using HF backend
  logprob_batch_size: 4
  max_total_sequence_length: 512
  precision: "bfloat16"
  fsdp_offload_enabled: false
  activation_checkpointing_enabled: false

  dtensor_cfg:
    enabled: true
    cpu_offload: False
    sequence_parallel: false
    activation_checkpointing: false
    tensor_parallel_size: 1
    context_parallel_size: 1
    custom_parallel_plan: null

  # dynamic_batching improves performance by ensuring logprob and training microbatches
  # have a sufficent number of tokens to maximize GPU utilization. Specifically, variable length
  # responses are sorted by sequence length and bucketed into microbatches with a total
  # amount of tokens is approximately close to 'train_mb_tokens' and 'logprob_mb_tokens' for the
  # training and logprob stages respectively.
  dynamic_batching:
    enabled: True
    train_mb_tokens: ${mul:${policy.max_total_sequence_length}, ${policy.train_micro_batch_size}}
    logprob_mb_tokens: ${mul:${policy.max_total_sequence_length}, ${policy.logprob_batch_size}}
    sequence_length_round: 64

  # makes the training sequence length divisible by the tensor parallel size
  # this is useful for sequence parallel training
  make_sequence_length_divisible_by: ${policy.dtensor_cfg.tensor_parallel_size}
  max_grad_norm: 1.0

  optimizer:
    name: "torch.optim.AdamW"
    kwargs:
      lr: 5.0e-6
      weight_decay: 0.01
      betas: [0.9, 0.999]
      eps: 1e-8
      # when using Dtensor, we need to set foreach
      # and fused to False
      foreach: False
      fused: False

  scheduler:
    - name: "torch.optim.lr_scheduler.LinearLR"
      kwargs:
        start_factor: 0.1
        end_factor: 1.0
        total_iters: 50
    - name: "torch.optim.lr_scheduler.ConstantLR"
      kwargs:
        factor: 1.0
        total_iters: 10000000000
    - milestones: [50]

  generation:
    backend: "vllm"
    max_new_tokens: ${policy.max_total_sequence_length}
    temperature: 1.0
    top_p: 1.0
    top_k: null
    stop_token_ids: null
    stop_strings: null
    vllm_cfg:
      async_engine: false # Only for internal testing, will be enabled by https://github.com/NVIDIA/NeMo-RL/issues/447.
      precision: ${policy.precision}
      tensor_parallel_size: 1
      pipeline_parallel_size: 1
      gpu_memory_utilization: 0.6
      max_model_len: ${policy.max_total_sequence_length}
<<<<<<< HEAD
      enforce_eager: False
=======
    colocated:
      # true: generation shares training GPUs
      # false: uses dedicated generation resources
      enabled: true
      # only relevant when enabled is false
      resources:
        gpus_per_node: null # Decides num gpus to be dedicated to generation when there is one node in the cluster i.e cluster.num_nodes == 1
        num_nodes: null # Decides number of nodes to be dedicated to generation
>>>>>>> ebd35a34

data:
  max_input_seq_length: ${policy.max_total_sequence_length} # upper bound, real truncation occurs at vllm.max_model_len
  prompt_file: "examples/prompts/cot.txt"
  system_prompt_file: null
  dataset_name: "OpenMathInstruct-2"

env:
  math:
    num_workers: 8

logger:
  log_dir: "logs"  # Base directory for all logs
  num_val_samples_to_print: 0 # Number of validation samples to pretty print on terminal
  wandb_enabled: false
  tensorboard_enabled: false
  monitor_gpus: false  # If true, will monitor GPU usage and log to wandb and/or tensorboard
  wandb:
    project: "grpo-dev"
    name: "grpo-dev-logger"
  tensorboard: {}
  gpu_monitoring:
    collection_interval: 10  # How often to collect GPU usage metrics (in seconds)
    flush_interval: 10  # How often to flush GPU usage metrics to the loggers (in seconds)

cluster:
  gpus_per_node: 1
  num_nodes: 1<|MERGE_RESOLUTION|>--- conflicted
+++ resolved
@@ -107,9 +107,7 @@
       pipeline_parallel_size: 1
       gpu_memory_utilization: 0.6
       max_model_len: ${policy.max_total_sequence_length}
-<<<<<<< HEAD
       enforce_eager: False
-=======
     colocated:
       # true: generation shares training GPUs
       # false: uses dedicated generation resources
@@ -118,7 +116,6 @@
       resources:
         gpus_per_node: null # Decides num gpus to be dedicated to generation when there is one node in the cluster i.e cluster.num_nodes == 1
         num_nodes: null # Decides number of nodes to be dedicated to generation
->>>>>>> ebd35a34
 
 data:
   max_input_seq_length: ${policy.max_total_sequence_length} # upper bound, real truncation occurs at vllm.max_model_len
