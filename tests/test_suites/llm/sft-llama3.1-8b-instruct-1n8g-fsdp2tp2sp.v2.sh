#!/bin/bash
SCRIPT_DIR=$( cd -- "$( dirname -- "${BASH_SOURCE[0]}" )" &> /dev/null && pwd)
source $SCRIPT_DIR/common.env

# ===== BEGIN CONFIG =====
NUM_NODES=1
STEPS_PER_RUN=350
MAX_STEPS=350
NUM_RUNS=$(( (MAX_STEPS + STEPS_PER_RUN - 1) / STEPS_PER_RUN ))  # Round up
NUM_MINUTES=45
# ===== END CONFIG =====

exit_if_max_steps_reached

# Run the experiment
cd $PROJECT_ROOT
uv run examples/run_sft.py \
    --config $CONFIG_PATH \
    sft.max_num_steps=$MAX_STEPS \
    logger.log_dir=$LOG_DIR \
    logger.wandb_enabled=True \
    logger.wandb.project=nemo-rl \
    logger.wandb.name=$EXP_NAME \
    logger.monitor_gpus=True \
    logger.tensorboard_enabled=True \
    checkpointing.enabled=True \
    checkpointing.checkpoint_dir=$CKPT_DIR \
    $@ \
    2>&1 | tee $RUN_LOG

# Convert tensorboard logs to json
uv run tests/json_dump_tb_logs.py $LOG_DIR --output_path $JSON_METRICS

# TODO: memory check will fail due to OOM tracked here https://github.com/NVIDIA-NeMo/RL/issues/263

# Only run metrics if the target step is reached
if [[ $(jq 'to_entries | .[] | select(.key == "train/loss") | .value | keys | map(tonumber) | max' $JSON_METRICS) -ge $MAX_STEPS ]]; then
    # TODO: FIGURE OUT CORRECT METRICS
    uv run tests/check_metrics.py $JSON_METRICS \
        'data["train/loss"]["1"] < 5' \
        'data["train/loss"]["350"] < 0.5' \
<<<<<<< HEAD
        'max(data["ray/node.0.gpu.0.memory"]) < 45000'
fi
=======
        'max(data["ray/node.0.gpu.0.mem_gb"]) < 45'
fi 
>>>>>>> 0507318a
<|MERGE_RESOLUTION|>--- conflicted
+++ resolved
@@ -39,10 +39,5 @@
     uv run tests/check_metrics.py $JSON_METRICS \
         'data["train/loss"]["1"] < 5' \
         'data["train/loss"]["350"] < 0.5' \
-<<<<<<< HEAD
-        'max(data["ray/node.0.gpu.0.memory"]) < 45000'
-fi
-=======
         'max(data["ray/node.0.gpu.0.mem_gb"]) < 45'
-fi 
->>>>>>> 0507318a
+fi 