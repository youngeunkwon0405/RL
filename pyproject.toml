[build-system]
requires = ["setuptools>=42", "wheel"]
build-backend = "setuptools.build_meta"


[tool.setuptools]
packages = ["nemo_rl"]

[tool.setuptools.dynamic]
version = {attr = "nemo_rl.__version__"}  # any module attribute compatible with ast.literal_eval
readme = {file = "README.md", content-type = "text/markdown"}

[project]
name = "nemo-rl"
dynamic = [
    "version",
    "readme",
]
description = "NeMo RL: A Scalable and Efficient Post-Training Library for Models Ranging from 1 GPU to 1000s, and from Tiny to >100B Parameters"
requires-python = ">=3.10"
license = {text = "Apache 2.0"}
dependencies = [
    "torch==2.6.0",
    "colored==2.2.3",
    "ray[default]==2.43.0",
    "transformers>=4.51.0",
    "wandb",
    "numpy",
    "datasets",
    "rich",
    "math-verify",
    "accelerate>=0.26",
    "tensorboard",
    "omegaconf",
    "torchdata",
    "nvidia-ml-py",
    "hydra-core",
    "flash-attn",
]

[project.optional-dependencies]
vllm = [
    "vllm==0.8.5",
]
mcore = [
    # also need cudnn (https://developer.nvidia.com/cudnn-downloads?target_os=Linux&target_arch=x86_64&Distribution=Ubuntu&target_version=20.04&target_type=deb_network)
    # wget https://developer.download.nvidia.com/compute/cuda/repos/ubuntu2004/x86_64/cuda-keyring_1.1-1_all.deb
    # sudo dpkg -i cuda-keyring_1.1-1_all.deb
    # sudo apt-get update
    # sudo apt-get install cudnn-cuda-12
    "transformer-engine[pytorch]==1.13.0",
    "megatron-core",
    "nemo-tron",
]

[dependency-groups]

# This is a default group so that we install these even with bare `uv sync`
build = [
    # Build requirement for TE
    "torch==2.6.0",
    # Build requirement for TE
    "setuptools",
    "packaging",
    "einops",
    # Build requirement for nemo_run
    "hatchling",
    # Build requirement for mcore
    "pybind11",
]
docs = [
    "sphinx",
    "sphinx-autobuild",  # For live doc serving while editing docs
    "sphinx-autodoc2",  # For documenting Python API
    "sphinx-copybutton",  # Adds a copy button for code blocks
    "myst_parser",  # For our markdown docs
    "nvidia-sphinx-theme",  # Our NVIDIA theme
]
dev = [
    "pre-commit==3.6.0",
    "ruff==0.9.9",
    "mypy",
    "types-PyYAML",
    "types-requests",
]
test = [
    "pytest>=7.0.0",
    "pytest-timeout",
    "pytest-cov",
    "pytest-asyncio",
]

[tool.uv.sources]
megatron-core = { workspace = true }
nemo-tron = { workspace = true }
# The NeMo Run source to be used by nemo-tron
nemo_run = { git = "https://github.com/NVIDIA/NeMo-Run", rev = "414f0077c648fde2c71bb1186e97ccbf96d6844c" }

[tool.uv.workspace]
members = [
    "3rdparty/Megatron-LM-workspace",
    "3rdparty/NeMo-workspace",
]

[tool.uv]
# Currently, TE must be built with no build-isolation b/c it requires torch
no-build-isolation-package = ["transformer-engine"]
# Always apply the build group since dependencies like TE/mcore/nemo-run require build dependencies
# and this lets us assume they are implicitly installed with a simply `uv sync`. Ideally, we'd
# avoid including these in the default dependency set, but for now it's required.
default-groups = ["dev", "build"]
# Users may use different link-modes depending on their scenario:
#  --link-mode=hardlink (default on linux; may get warnings about switching to --link-mode copy if uv cache and venv on different file-systems)
#  --link-mode=copy (slower but more reliable; supresses warning)
#  --link-mode=symlink (fastest option when uv cache and venv on different file-system; caveat: venv is brittle since it depends on the environment/container)
link-mode = "copy"

[tool.black]
line-length = 120
include = '\.pyi?$'
exclude = '''
/(
    \.git
  | \.venv
  | build
)/
'''

[tool.pytest.ini_options]
addopts = "--durations=15 -s -rA -x"
testpaths = ["tests"]
python_files = "test_*.py"

[tool.coverage.run]
concurrency = ["thread", "multiprocessing"]
omit = ["/tmp/*"]

[tool.coverage.paths]
source = ["nemo_rl/", "/opt/nemo-rl/nemo_rl/"]

[tool.ruff.lint]
# Enable all `pydocstyle` rules, limiting to those that adhere to the
# Google convention via `convention = "google"`, below.
select = ["D", "F"]

# - On top of the Google convention, disable `D417`, which requires
#   documentation for every function parameter.
# - F841: local variable assigned but never used (exluced to favor readability)
# TODO: Remove D10 once we are about to release to get all the docstrings written
ignore = ["D417", "D10", "F841"]

[tool.ruff.lint.pydocstyle]
convention = "google"

# Section to exclude errors for different file types
[tool.ruff.per-file-ignores]
# Ignore all directories named `tests`.
"tests/**" = ["D"]
# Ignore all files that end in `_test.py`.
"*_test.py" = ["D"]
# Ignore F401 (import but unused) in __init__.py
<<<<<<< HEAD
"__init__.py" = ["F401"]

[tool.uv]
no-build-isolation-package = ['flash-attn']
# Users may use different link-modes depending on their scenario:
#  --link-mode=hardlink (default on linux; may get warnings about switching to --link-mode copy if uv cache and venv on different file-systems)
#  --link-mode=copy (slower but more reliable; supresses warning)
#  --link-mode=symlink (fastest option when uv cache and venv on different file-system; caveat: venv is brittle since it depends on the environment/container)
#
#link-mode = "symlink"
=======
"__init__.py" = ["F401"]
>>>>>>> a1bf9526
<|MERGE_RESOLUTION|>--- conflicted
+++ resolved
@@ -35,7 +35,6 @@
     "torchdata",
     "nvidia-ml-py",
     "hydra-core",
-    "flash-attn",
 ]
 
 [project.optional-dependencies]
@@ -159,17 +158,4 @@
 # Ignore all files that end in `_test.py`.
 "*_test.py" = ["D"]
 # Ignore F401 (import but unused) in __init__.py
-<<<<<<< HEAD
-"__init__.py" = ["F401"]
-
-[tool.uv]
-no-build-isolation-package = ['flash-attn']
-# Users may use different link-modes depending on their scenario:
-#  --link-mode=hardlink (default on linux; may get warnings about switching to --link-mode copy if uv cache and venv on different file-systems)
-#  --link-mode=copy (slower but more reliable; supresses warning)
-#  --link-mode=symlink (fastest option when uv cache and venv on different file-system; caveat: venv is brittle since it depends on the environment/container)
-#
-#link-mode = "symlink"
-=======
-"__init__.py" = ["F401"]
->>>>>>> a1bf9526
+"__init__.py" = ["F401"]