--- conflicted
+++ resolved
@@ -34,6 +34,7 @@
 )
 from nemo_rl.data.llm_message_utils import (
     batched_message_log_to_flat_message,
+    get_keys_from_message_log,
 )
 from nemo_rl.distributed.batched_data_dict import BatchedDataDict
 from nemo_rl.distributed.virtual_cluster import ClusterConfig, RayVirtualCluster
@@ -671,16 +672,12 @@
 
             total_rewards.extend(rewards.tolist())
             total_lengths.append(gen_metrics["mean_gen_tokens_per_sample"])
-<<<<<<< HEAD
 
             # Collect message logs for later display
             to_env = get_keys_from_message_log(
                 val_batch["message_log"], ["role", "content"]
             )
             all_message_logs.append(to_env)
-=======
-            all_message_logs.extend(val_batch["message_log"])
->>>>>>> 383ed0b0
 
         # Calculate validation metrics
         accuracy = sum(total_rewards) / len(total_rewards)
