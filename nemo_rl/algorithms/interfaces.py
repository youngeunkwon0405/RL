--- conflicted
+++ resolved
@@ -35,17 +35,12 @@
     loss_type: LossType
 
     def __call__(
-<<<<<<< HEAD
-        self, next_token_logits: torch.Tensor, data: BatchedDataDict, *args, **kwargs
-    ) -> tuple[torch.Tensor, dict[str, Any]]:
-=======
         self,
         next_token_logits: torch.Tensor,
         data: BatchedDataDict,
         global_valid_seqs: torch.Tensor,
         global_valid_toks: torch.Tensor,
-    ) -> Tuple[torch.Tensor, Dict[str, Any]]:
->>>>>>> 383ed0b0
+    ) -> tuple[torch.Tensor, dict[str, Any]]:
         """Compute loss and metrics from logprobs and other data.
 
         Args:
