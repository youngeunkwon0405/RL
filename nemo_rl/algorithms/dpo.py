--- conflicted
+++ resolved
@@ -358,7 +358,6 @@
 
     policy.prepare_for_training()
 
-    final_checkpoint_saved = None
     total_num_epochs = min(
         max_num_epochs,
         math.ceil(master_config["dpo"]["max_num_steps"] / len(train_dataloader)),
@@ -384,8 +383,6 @@
                 f"\n{'=' * 25} Step {current_step}/{num_steps_in_this_epoch} {'=' * 25}"
             )
             val_metrics, validation_timings = None, None
-
-            final_checkpoint_saved = False
 
             with timer.time("total_step_time"):
                 print("▶ Taking a training step...")
@@ -399,23 +396,14 @@
                     mbs=master_config["policy"]["train_micro_batch_size"] * 2,
                 )
 
-                is_last_step = total_steps + 1 >= master_config["dpo"][
-                    "max_num_steps"
-                ] or (
+                is_last_step = total_steps >= master_config["dpo"]["max_num_steps"] or (
                     current_epoch + 1 == max_num_epochs
                     and current_step + 1 == len(train_dataloader)
                 )
 
                 # Run validation if it's a validation step
-<<<<<<< HEAD
-                if val_period > 0 and total_steps % val_period == 0:
+                if is_last_step or (val_period > 0 and total_steps % val_period == 0):
                     val_metrics, timing_metrics, log_to_console = validate(
-=======
-                if is_last_step or (
-                    val_period > 0 and (total_steps + 1) % val_period == 0
-                ):
-                    val_metrics, validation_timings = validate(
->>>>>>> 91c95c1e
                         policy,
                         val_dataloader,
                         tokenizer,
@@ -436,10 +424,12 @@
                     )
 
                 ## Checkpointing
-<<<<<<< HEAD
-                if (
-                    master_config["checkpointing"]["enabled"]
-                    and total_steps % master_config["checkpointing"]["save_period"] == 0
+                dpo_save_state["consumed_samples"] += master_config["policy"][
+                    "train_global_batch_size"
+                ]
+                if master_config["checkpointing"]["enabled"] and (
+                    is_last_step
+                    or total_steps % master_config["checkpointing"]["save_period"] == 0
                 ):
                     dpo_save_state = get_dpo_save_state(
                         current_epoch,
@@ -457,79 +447,13 @@
                         policy,
                         timer,
                     )
-                    final_checkpoint_saved = total_steps >= master_config["dpo"][
-                        "max_num_steps"
-                    ] or (
-                        current_epoch == total_num_epochs
-                        and current_step == num_steps_in_this_epoch
-                    )
-=======
-                dpo_save_state["consumed_samples"] += master_config["policy"][
-                    "train_global_batch_size"
-                ]
-                if master_config["checkpointing"]["enabled"] and (
-                    is_last_step
-                    or (total_steps + 1) % master_config["checkpointing"]["save_period"]
-                    == 0
-                ):  # +1 because step is 0-indexed
-                    dpo_save_state["step"] = (current_step + 1) % len(train_dataloader)
-                    dpo_save_state["total_steps"] = total_steps + 1
-                    dpo_save_state["epoch"] = current_epoch
-                    dpo_save_state["val_loss"] = val_metrics["loss"]
-                    with timer.time("checkpointing"):
-                        print(f"Saving checkpoint for step {total_steps + 1}...")
-                        checkpoint_path = checkpointer.init_tmp_checkpoint(
-                            total_steps + 1, dpo_save_state, master_config
-                        )
-                        policy.save_checkpoint(
-                            weights_path=os.path.join(
-                                checkpoint_path, "policy", "weights"
-                            ),
-                            optimizer_path=os.path.join(
-                                checkpoint_path, "policy", "optimizer"
-                            ),
-                            tokenizer_path=os.path.join(
-                                checkpoint_path, "policy", "tokenizer"
-                            ),
-                        )
-                        torch.save(
-                            train_dataloader.state_dict(),
-                            os.path.join(checkpoint_path, "train_dataloader.pt"),
-                        )
-                        checkpointer.finalize_checkpoint(checkpoint_path)
->>>>>>> 91c95c1e
 
             losses = train_results["loss"]
             metrics = {
                 "loss": train_results["loss"].numpy(),
                 "grad_norm": train_results["grad_norm"].numpy(),
             }
-<<<<<<< HEAD
             metrics.update(reduce_microbatch_metrics(train_results["all_mb_metrics"]))
-=======
-            metrics.update(train_results["all_mb_metrics"])
-            for k, v in metrics.items():
-                if k in {"lr", "normalization_factor"}:
-                    metrics[k] = np.mean(v).item()
-                else:
-                    metrics[k] = np.sum(v).item()
-            timing_metrics = timer.get_timing_metrics(reduction_op="sum")
-
-            print("\n📊 Training Results:")
-            print(f"  • Loss: {float(metrics['loss']):.4f}")
-            print("\n⏱️  Timing:")
-            # Display total time first, separately
-            total_time = timing_metrics.get("total_step_time", 0)
-            print(f"  • Total step time: {total_time:.2f}s")
-
-            # Display all other timing metrics (if any)
-            for k, v in sorted(
-                timing_metrics.items(), key=lambda item: item[1], reverse=True
-            ):
-                if k != "total_step_time":
-                    percent = (v / total_time * 100) if total_time > 0 else 0
-                    print(f"  • {k}: {v:.2f}s ({percent:.1f}%)")
->>>>>>> 91c95c1e
 
             log_to_console = {
                 "loss": float(metrics["loss"]),
@@ -548,48 +472,4 @@
         current_step = 0  # Reset step counter for new epoch
 
         if current_epoch >= total_num_epochs:
-            break
-
-    ## save a final checkpoint if needed
-    if master_config["checkpointing"]["enabled"] and final_checkpoint_saved is False:
-        ## check whether we need to run final validation
-        if (total_steps - 1) % val_period != 0:
-            val_metrics, timing_metrics, log_to_console = validate(
-                policy,
-                val_dataloader,
-                tokenizer,
-                loss_fn,
-                step=total_steps - 1,
-                master_config=master_config,
-                val_batches=dpo_config["val_batches"],
-                val_batch_size=dpo_config["val_global_batch_size"],
-                val_mbs=dpo_config["val_micro_batch_size"],
-            )
-            log_metrics(
-                log_to_console,
-                val_metrics,
-                timing_metrics,
-                total_steps - 1,
-                logger,
-                is_val=True,
-            )
-
-        dpo_save_state = get_dpo_save_state(
-            current_epoch - 1,
-            # if current_step is 0 after incrementing the step,
-            # the actual step that was run is the last step of the epoch
-            (current_step - 1)
-            % (min(len(train_dataloader), num_steps_in_this_epoch) + 1),
-            total_steps - 1,
-            val_metrics,
-            train_dataloader,
-        )
-        save_checkpoint(
-            checkpointer,
-            master_config,
-            dpo_save_state,
-            total_steps - 1,
-            train_dataloader,
-            policy,
-            timer,
-        )+            break