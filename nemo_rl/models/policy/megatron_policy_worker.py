--- conflicted
+++ resolved
@@ -1972,11 +1972,7 @@
         hf_params_generator = self.megatron_bridge.export_hf_weights(
             [self.model],
             show_progress=False,
-<<<<<<< HEAD
-            conversion_tasks=self.refit_conversion_tasks,
-=======
             conversion_tasks=self.refit_conversion_tasks,  # used for metadata caching
->>>>>>> 3a69c216
         )
 
         # param_iterator will return (name, tensor), we only need tensor
