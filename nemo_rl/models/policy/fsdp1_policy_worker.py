--- conflicted
+++ resolved
@@ -315,19 +315,15 @@
                         else:
                             logits = outputs.logits
 
-<<<<<<< HEAD
+                    # Divide logits by temperature
+                    if "generation" in self.cfg and self.cfg["generation"] is not None:
+                        logits.div_(self.cfg["generation"]["temperature"])
+
                     loss, loss_metrics = loss_fn(logits, mb, total_valid_tokens_or_seqs)
                     ## scale by the number of global batches so we get the correct
                     ## value when summing metrics across all microbatches
                     for k in loss_metrics.keys():
                         loss_metrics[k] /= num_global_batches
-=======
-                    # Divide logits by temperature
-                    if "generation" in self.cfg and self.cfg["generation"] is not None:
-                        logits.div_(self.cfg["generation"]["temperature"])
-
-                    loss, loss_metrics = loss_fn(logits, mb)
->>>>>>> 6fb1c5fa
                     num_valid_samples = loss_metrics["num_valid_samples"]
                     loss_metrics["lr"] = self.optimizer.param_groups[0]["lr"]
                     loss_metrics["normalization_factor"] = (
