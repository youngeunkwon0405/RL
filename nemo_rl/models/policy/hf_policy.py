--- conflicted
+++ resolved
@@ -20,16 +20,12 @@
 from transformers import PreTrainedTokenizerBase
 
 from nemo_rl.algorithms.interfaces import LossFunction
-<<<<<<< HEAD
-from nemo_rl.distributed.batched_data_dict import BatchedDataDict, DynamicBatchingCfg
-from nemo_rl.distributed.named_sharding import NamedSharding
-=======
 from nemo_rl.distributed.batched_data_dict import (
     BatchedDataDict,
     DynamicBatchingArgs,
     SlicedDataDict,
 )
->>>>>>> c0043c17
+from nemo_rl.distributed.named_sharding import NamedSharding
 from nemo_rl.distributed.virtual_cluster import RayVirtualCluster
 from nemo_rl.distributed.worker_groups import RayWorkerBuilder, RayWorkerGroup
 from nemo_rl.models.generation.interfaces import (
@@ -65,14 +61,10 @@
         if optimizer_path:
             optimizer_path = os.path.abspath(optimizer_path)
 
-<<<<<<< HEAD
+        node_bundle_indices = None
         tp_size = 1
-=======
-        node_bundle_indices = None
-        self.tensor_parallel_size = 1
 
         worker_builder_cls: str
->>>>>>> c0043c17
         if config["dtensor_cfg"]["enabled"]:
             worker_builder_cls = (
                 "nemo_rl.models.policy.dtensor_policy_worker.DTensorPolicyWorker"
@@ -127,40 +119,6 @@
 
         self.cfg = config
 
-<<<<<<< HEAD
-=======
-    def _get_tied_worker_bundle_indices(
-        self, cluster: RayVirtualCluster
-    ) -> list[tuple[int, list[int]]]:
-        """Calculate bundle indices for tensor parallel workers."""
-        # Get the placement groups (nodes) from the cluster
-        placement_groups = cluster.get_placement_groups()
-
-        tied_worker_groups = []
-
-        # For each node (placement group), create tied worker groups of size tensor_parallel_size
-        for node_idx, pg in enumerate(placement_groups):
-            # How many bundles (GPUs) are on this node
-            bundles_on_node = pg.bundle_count
-            tied_worker_groups_on_node = bundles_on_node // self.tensor_parallel_size
-
-            if tied_worker_groups_on_node > 0:
-                for group_idx in range(tied_worker_groups_on_node):
-                    # Local bundle indices for this tied worker group (consecutive GPUs on this node)
-                    start_idx = group_idx * self.tensor_parallel_size
-                    end_idx = start_idx + self.tensor_parallel_size
-                    local_bundle_indices = list(range(start_idx, end_idx))
-                    tied_worker_groups.append((node_idx, local_bundle_indices))
-
-        if not tied_worker_groups:
-            raise ValueError(
-                f"Cannot create any tensor parallel tied worker groups with size {self.tensor_parallel_size}. "
-                f"Make sure each node has at least {self.tensor_parallel_size} GPUs."
-            )
-
-        return tied_worker_groups
-
->>>>>>> c0043c17
     def get_logprobs(
         self, data: BatchedDataDict[GenerationDatumSpec]
     ) -> BatchedDataDict[LogprobOutputSpec]:
@@ -171,34 +129,21 @@
           We use the convention that the logprob of the first token is 0 so that the sequence length is maintained.
           The logprob of input token i is specified at position i in the output logprobs tensor.
         """
-<<<<<<< HEAD
         dp_size = self.sharding_annotations.get_axis_size("data_parallel")
-=======
         sharded_data: list[SlicedDataDict]
         unsorted_data_indices: list[int]
->>>>>>> c0043c17
         if self.use_dynamic_batches:
             self.dynamic_batching_args["max_tokens_per_microbatch"] = self.cfg[
                 "dynamic_batching"
             ]["logprob_mb_tokens"]
-<<<<<<< HEAD
-            sharded_data, unsorted_data_indices = data.shard_by_batch_size(
-                dp_size,
-=======
             sharded_data, unsorted_data_indices = data.shard_by_batch_size(  # type: ignore
-                self.dp_size,
->>>>>>> c0043c17
+                dp_size,
                 batch_size=None,
                 dynamic_batching_args=self.dynamic_batching_args,
             )
         else:
-<<<<<<< HEAD
-            sharded_data = data.shard_by_batch_size(
-                dp_size,
-=======
             sharded_data = data.shard_by_batch_size(  # type: ignore
-                self.dp_size,
->>>>>>> c0043c17
+                dp_size,
                 batch_size=None,
             )
 
@@ -209,12 +154,7 @@
             replicate_on_axes=["tensor_parallel"],
             output_is_replicated=["tensor_parallel"],
         )
-<<<<<<< HEAD
-
-        logprobs = BatchedDataDict.from_batches(
-=======
         logprobs: BatchedDataDict[LogprobOutputSpec] = BatchedDataDict.from_batches(
->>>>>>> c0043c17
             self.worker_group.get_all_worker_results(futures)
         )
 
@@ -234,34 +174,21 @@
 
         Returns: Identical to get_logprobs.
         """
-<<<<<<< HEAD
         dp_size = self.sharding_annotations.get_axis_size("data_parallel")
-=======
         sharded_data: list[SlicedDataDict]
         unsorted_data_indices: list[int]
->>>>>>> c0043c17
         if self.use_dynamic_batches:
             self.dynamic_batching_args["max_tokens_per_microbatch"] = self.cfg[
                 "dynamic_batching"
             ]["logprob_mb_tokens"]
-<<<<<<< HEAD
-            sharded_data, unsorted_data_indices = data.shard_by_batch_size(
-                dp_size,
-=======
             sharded_data, unsorted_data_indices = data.shard_by_batch_size(  # type: ignore
-                self.dp_size,
->>>>>>> c0043c17
+                dp_size,
                 batch_size=None,
                 dynamic_batching_args=self.dynamic_batching_args,
             )
         else:
-<<<<<<< HEAD
-            sharded_data = data.shard_by_batch_size(
-                dp_size,
-=======
             sharded_data = data.shard_by_batch_size(  # type: ignore
-                self.dp_size,
->>>>>>> c0043c17
+                dp_size,
                 batch_size=None,
             )
 
