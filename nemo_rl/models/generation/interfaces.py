--- conflicted
+++ resolved
@@ -120,11 +120,7 @@
     stop_token_ids: list[int]
     stop_strings: NotRequired[list[str]]
     pad_token_id: NotRequired[int]
-<<<<<<< HEAD
-    colocated: ColocationConfig
-=======
     colocated: NotRequired[ColocationConfig]
->>>>>>> a70103be
 
 
 class GenerationDatumSpec(TypedDict):
