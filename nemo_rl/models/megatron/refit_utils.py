--- conflicted
+++ resolved
@@ -214,26 +214,18 @@
     st = time.time()
     # Process each parameter (by its unique global key) one at a time.
     gathered_params = {}
-<<<<<<< HEAD
     model_state_dict = model.state_dict()
 
     # Modify the model state dict and rank map to combine expert weights/biases
     _modify_model_state_dict(model_state_dict, param_name_to_rank_and_key)
 
-=======
-    state_dict = model.state_dict()
->>>>>>> ac6405cd
     for gk in sorted(param_name_to_rank_and_key.keys()):
         owner_pp_global_rank, owner_raw_key = param_name_to_rank_and_key[gk]
 
         # Only the owner PP rank has the parameter locally.
         if torch.distributed.get_rank() == owner_pp_global_rank:
-<<<<<<< HEAD
             # Use the potentially modified owner_raw_key (now points to combined param)
             param = model_state_dict[owner_raw_key]
-=======
-            param = state_dict[owner_raw_key]
->>>>>>> ac6405cd
 
             # Use the conversion dict to get the appropriate recipe for this parameter.
             # Note: owner_raw_key might be the combined key now (e.g., ...linear_fc1.weight)
