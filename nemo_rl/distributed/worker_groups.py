# Copyright (c) 2025, NVIDIA CORPORATION.  All rights reserved.
#
# Licensed under the Apache License, Version 2.0 (the "License");
# you may not use this file except in compliance with the License.
# You may obtain a copy of the License at
#
#     http://www.apache.org/licenses/LICENSE-2.0
#
# Unless required by applicable law or agreed to in writing, software
# distributed under the License is distributed on an "AS IS" BASIS,
# WITHOUT WARRANTIES OR CONDITIONS OF ANY KIND, either express or implied.
# See the License for the specific language governing permissions and
# limitations under the License.
import importlib
import os
from copy import deepcopy
from dataclasses import dataclass
from typing import Any, Iterable, Optional, Union

import ray
from ray.util.placement_group import PlacementGroup
from ray.util.scheduling_strategies import PlacementGroupSchedulingStrategy

from nemo_rl.distributed.batched_data_dict import SlicedDataDict
from nemo_rl.distributed.named_sharding import NamedSharding
from nemo_rl.distributed.ray_actor_environment_registry import (
    get_actor_python_env,
)
from nemo_rl.distributed.virtual_cluster import RayVirtualCluster
from nemo_rl.utils.venvs import create_local_venv


@dataclass
class MultiWorkerFuture:
    """Container for Ray futures with associated worker information."""

    futures: list[ray.ObjectRef]
    return_from_workers: Optional[list[int]] = None
    called_workers: Optional[list[int]] = None

    def get_results(self, worker_group: "RayWorkerGroup") -> list[Any]:
        """Get results from the futures, optionally respecting tied workers.

        When respect_tied_workers is True, this method deduplicates results by returning
        only one result per tied worker group.

        The method uses worker_group.worker_to_tied_group_index to identify which tied
        worker group each worker belongs to, then selects only the first result from each group.

        Args:
            worker_group: The RayWorkerGroup that spawned the futures.  The
                mapping contained in worker_group.worker_to_tied_group_index
                is required for the deduplication path.

        Returns:
            List of results, deduplicated by tied workers if respect_tied_workers is True
        """
        from ray._raylet import ObjectRef, ObjectRefGenerator

<<<<<<< HEAD
        if self.return_from_workers is not None:
            if self.called_workers is not None:
                # Create a mapping from global worker indices to local indices in all_results
                worker_to_result_idx = {
                    worker: idx for idx, worker in enumerate(self.called_workers)
                }

=======
        # Flatten futures into a list of ObjectRefs
        object_refs: list[ObjectRef] = []

        has_generator = False

        for idx, fut in enumerate(self.futures):
            if isinstance(fut, ObjectRefGenerator):
                # ray.get cannot be called directly on the generator object – it must be iterated to obtain the individual ObjectRef instances first.
                for generated_ref in fut:
                    object_refs.append(generated_ref)
                    has_generator = True
            else:
                object_refs.append(fut)

        # Retrieve the concrete results.
        all_results = ray.get(object_refs)

        # If expanded generator was present we are in streaming mode.
        # Every ObjectRef now corresponds to a unique, ordered chunk of data
        if has_generator:
            return all_results

        if self.return_from_workers is not None:
            if self.called_workers is not None:
                # Create a mapping from global worker indices to local indices in all_results
                worker_to_result_idx = {
                    worker: idx for idx, worker in enumerate(self.called_workers)
                }

>>>>>>> a1bf9526
                # Filter return_from_workers to only include workers that were actually called
                valid_return_workers = [
                    w for w in self.return_from_workers if w in worker_to_result_idx
                ]

                # Map global worker indices to local result indices and get results
                return [
                    all_results[worker_to_result_idx[worker]]
                    for worker in valid_return_workers
                ]
            else:
                return [all_results[worker] for worker in self.return_from_workers]
        return all_results


class RayWorkerBuilder:
    @ray.remote
    class IsolatedWorkerInitializer:
        def __init__(self, ray_actor_class_fqn: str, *init_args, **init_kwargs):
            self.ray_actor_class_fqn = ray_actor_class_fqn
            self.init_args = init_args
            self.init_kwargs = init_kwargs

        def create_worker(
            self,
            placement_group: PlacementGroup,
            placement_group_bundle_index: int,
            num_gpus: int,
            bundle_indices: Optional[tuple] = None,
            **extra_options: Optional[dict[str, Any]],
        ):
            """Create a Ray worker with the specified configuration.

            Order of precedence for worker options configuration (from lowest to highest):
            1. Options passed by the user to __call__ (extra_options)
            2. Options required by the worker via configure_worker (may override user options with warning)
            3. Options set by the RayWorkerBuilder.__call__ (specifically scheduling strategy)

            If the worker needs to override user-provided options, it should log a warning
            to inform the user about the change and the reason for it.

            Args:
                placement_group: Ray placement group for resource allocation
                placement_group_bundle_index: Index of the bundle in the placement group
                num_gpus: Number of GPUs to allocate to this worker
                bundle_indices: Tuple of (node_idx, local_bundle_indices) for tensor parallelism (if applicable)
                extra_options: Additional options to pass to the Ray actor (may be overridden by actor's configure_worker(...) method)

            Returns:
                A Ray actor reference to the created worker
            """
            # Set up worker arguments and resources
            module_name, class_name = self.ray_actor_class_fqn.rsplit(".", 1)
            module = importlib.import_module(module_name)
            worker_class = getattr(module, class_name)
            worker_kwargs = dict(self.init_kwargs)
            options: dict[str, Any] = deepcopy(extra_options)

            # Use the worker's configuration interface if available
            if hasattr(worker_class, "configure_worker"):
                # Get complete worker configuration from the worker class
                resources, env_vars, init_kwargs = worker_class.configure_worker(
                    num_gpus=num_gpus,
                    bundle_indices=bundle_indices,
                )

                # Apply resource configuration
                if resources and "num_gpus" in resources:
                    num_gpus = resources["num_gpus"]

                # Apply environment variables if provided
                if env_vars:
                    if "runtime_env" not in options:
                        options["runtime_env"] = {"env_vars": {}}
                    if "env_vars" not in options["runtime_env"]:  # type: ignore
                        options["runtime_env"]["env_vars"] = {}  # type: ignore
                    for k, v in env_vars.items():
                        options["runtime_env"]["env_vars"][k] = v  # type: ignore

                # Apply initialization parameters
                if init_kwargs:
                    worker_kwargs.update(init_kwargs)

            # Create options for Ray actor
            options["scheduling_strategy"] = PlacementGroupSchedulingStrategy(
                placement_group=placement_group,
                placement_group_bundle_index=placement_group_bundle_index,
                placement_group_capture_child_tasks=True,
            )
            options["num_gpus"] = num_gpus
            # If the user hasn't specified a py_executable, use the worker class's default
            if not options.get("runtime_env", {}).get("py_executable", None):
                if "runtime_env" not in options:
                    options["runtime_env"] = {}
                options["runtime_env"]["py_executable"] = get_actor_python_env(
                    self.ray_actor_class_fqn
                )

            if (
                options.get("runtime_env", {})
                .get("py_executable", "n/a")
                .startswith("uv")
            ):
                # If the py_executable begins with uv it signals that we need to create a
                #  local venv first and then replace the py_executable with the local venv's python.
                #  The directory the venv will be created in is controlled by the env var
                #  NEMO_RL_VENV_DIR and defaults to $GIT_ROOT/venvs/.
                venv_python = create_local_venv(
                    py_executable=options["runtime_env"]["py_executable"],
                    venv_name=self.ray_actor_class_fqn,
                )
                options["runtime_env"]["py_executable"] = venv_python
            worker = worker_class.options(**options).remote(
                *self.init_args, **worker_kwargs
            )
            return worker

    def __init__(self, ray_actor_class_fqn: str, *args, **kwargs):
        self.ray_actor_class_fqn = ray_actor_class_fqn
        self.args = args
        self.kwargs = kwargs

    def create_worker_async(
        self,
        placement_group: PlacementGroup,
        placement_group_bundle_index: int,
        num_gpus: float | int,
        bundle_indices: Optional[tuple[int, list[int]]] = None,
        **extra_options: Any,
    ) -> tuple[ray.ObjectRef, ray.actor.ActorHandle]:
        """Create a Ray worker asynchronously, returning futures.

        This method returns immediately with futures that can be awaited later.

        Args:
            placement_group: Ray placement group for resource allocation
            placement_group_bundle_index: Index of the bundle in the placement group
            num_gpus: Number of GPUs to allocate to this worker (can be fractional)
            bundle_indices: Tuple of (node_idx, local_bundle_indices) for tensor parallelism (if applicable)
            extra_options: Additional options to pass to the Ray actor

        Returns:
            Tuple of (worker_future, initializer_actor):
                - worker_future: A Ray ObjectRef that will resolve to the worker actor
                - initializer_actor: The initializer actor (needed to prevent GC)
        """
        # Set up worker arguments and resources
        options = deepcopy(extra_options)

        # If the user hasn't specified a py_executable, use the worker class's default
        initializer_options = {}
        if not options.get("runtime_env", {}).get("py_executable", None):
            if "runtime_env" not in options:
                options["runtime_env"] = {}
            options["runtime_env"]["py_executable"] = get_actor_python_env(
                self.ray_actor_class_fqn
            )

        if options.get("runtime_env", {}).get("py_executable", "n/a").startswith("uv"):
            # If the py_executable begins with uv it signals that we need to create a
            #  local venv first and then replace the py_executable with the local venv's python.
            #  The directory the venv will be created in is controlled by the env var
            #  NEMO_RL_VENV_DIR and defaults to $GIT_ROOT/venvs/.
            venv_python = create_local_venv(
                py_executable=options["runtime_env"]["py_executable"],
                venv_name=self.ray_actor_class_fqn,
            )
            options["runtime_env"]["py_executable"] = venv_python

        initializer_options = {"runtime_env": options["runtime_env"]}
        isolated_initializer = self.IsolatedWorkerInitializer.options(  # type: ignore # @ray.remote call
            **initializer_options
        ).remote(self.ray_actor_class_fqn, *self.args, **self.kwargs)

        # Return the future and the initializer actor
        worker_future = isolated_initializer.create_worker.remote(
            placement_group,
            placement_group_bundle_index,
            num_gpus,
            bundle_indices,
            **options,
        )

        return worker_future, isolated_initializer

    def __call__(
        self,
        placement_group: PlacementGroup,
        placement_group_bundle_index: int,
        num_gpus: float | int,
        bundle_indices: Optional[tuple[int, list[int]]] = None,
        **extra_options: Any,
    ) -> ray.actor.ActorHandle:
        """Create a Ray worker with the specified configuration.

        Order of precedence for worker options configuration (from lowest to highest):
        1. Options passed by the user to __call__ (extra_options)
        2. Options required by the worker via configure_worker (may override user options with warning)
        3. Options set by the RayWorkerBuilder.__call__ (specifically scheduling strategy)

        If the worker needs to override user-provided options, it should log a warning
        to inform the user about the change and the reason for it.

        Args:
            placement_group: Ray placement group for resource allocation
            placement_group_bundle_index: Index of the bundle in the placement group
            num_gpus: Number of GPUs to allocate to this worker (can be fractional)
            bundle_indices: Tuple of (node_idx, local_bundle_indices) for tensor parallelism (if applicable)
            extra_options: Additional options to pass to the Ray actor (may be overridden by actor's configure_worker(...) method)

        Returns:
            A Ray actor reference to the created worker
        """
        # Use the async method and then block on the result
        worker_future, isolated_initializer = self.create_worker_async(
            placement_group,
            placement_group_bundle_index,
            num_gpus,
            bundle_indices,
            **extra_options,
        )

        # Block to get the worker
        worker = ray.get(worker_future)

        # We hold onto a reference to the initializer actor to avoid gc (would kill the child, 'real' actor)
        worker._RAY_INITIALIZER_ACTOR_REF_TO_AVOID_GC = isolated_initializer
        return worker


class RayWorkerGroup:
    """Manages a group of distributed Ray worker/actor processes that execute tasks in parallel.

    This class creates and manages Ray actor instances that run on resources
    allocated by a RayVirtualCluster. It handles:
    - Worker creation and placement on specific GPU resources
    - Setting up distributed training environment variables (rank, world size, etc.)
    - Executing methods across all workers in parallel
    - Collecting and aggregating results
    - Support for tied worker groups where multiple workers process the same data
    """

    def __init__(
        self,
        cluster: RayVirtualCluster,
        remote_worker_builder: RayWorkerBuilder,
        workers_per_node: Optional[Union[int, list[int]]] = None,
        name_prefix: str = "",
        bundle_indices_list: Optional[list[tuple[int, list[int]]]] = None,
        sharding_annotations: Optional[NamedSharding] = None,
    ):
        """Initialize a group of distributed Ray workers.

        Args:
            cluster: RayVirtualCluster
            remote_worker_builder: Callable that launches a ray worker and has updatable options
            workers_per_node: Defaults to launch one worker per bundle in the cluster.
                          Alternatively specify an int or list to launch a different number of workers per node.
            name_prefix: Optional prefix for the names of the workers
            bundle_indices_list: Explicit list of (node_idx, [local_bundle_indices]) tuples.
                               Each tuple defines a tied group of workers placed on the same node.
                               If provided, workers_per_node is ignored.
            sharding_annotations: NamedSharding object representing mapping of named axes to ranks (i.e. for TP, PP, etc.)
        """
        self._workers: list[ray.actor.ActorHandle] = []
        self._worker_metadata: list[dict[str, Any]] = []
        self.cluster = cluster
        self.name_prefix = name_prefix
        self.tied_workers_groups: list[list[int]] = []
        # Maps worker indices to their corresponding tied group index
        # For example, if worker with index 3 belongs to tied worker group 1,
        # then worker_to_tied_group_index[3] = 1
        self.worker_to_tied_group_index: dict[int, int] = {}
        self.sharding_annotations = sharding_annotations

        # If explicit bundle indices are provided, use those
        if bundle_indices_list is None:
            # Create bundle_indices_list from workers_per_node specification
            # In this case, each worker is its own group (no tied workers)
            bundle_indices_list = []

            # Get placement groups
            placement_groups = self.cluster.get_placement_groups()
            if len(placement_groups) == 1:
                # Single unified placement group
                pg = placement_groups[0]
                workers_per_group = [pg.bundle_count]
            else:
                # Multiple per-node placement groups
                workers_per_group = [pg.bundle_count for pg in placement_groups]

            # Determine how many workers per node/placement group
            if workers_per_node is None:
                workers_per_group = [pg.bundle_count for pg in placement_groups]
            elif isinstance(workers_per_node, int):
                workers_per_group = [workers_per_node] * len(placement_groups)
            elif isinstance(workers_per_node, list):
                if len(workers_per_node) == 1 and len(placement_groups) == 1:
                    workers_per_group = workers_per_node
                elif len(workers_per_node) != len(placement_groups):
                    raise ValueError(
                        f"workers_per_node list length ({len(workers_per_node)}) must match "
                        f"number of placement groups ({len(placement_groups)})"
                    )
                else:
                    workers_per_group = workers_per_node
            else:
                raise ValueError(
                    "workers_per_node must be None (for default distribution), an int, or a list"
                )

            # Validate workers_per_group
            for i, (pg, worker_count) in enumerate(
                zip(placement_groups, workers_per_group)
            ):
                if worker_count > pg.bundle_count:
                    raise ValueError(
                        f"Placement group {i} has {pg.bundle_count} bundles, "
                        f"but {worker_count} workers were requested"
                    )

                for bundle_idx in range(worker_count):
                    # Each worker is its own single-element group
                    # The first element is the PG index (node_idx in the context of tied workers)
                    bundle_indices_list.append((i, [bundle_idx]))

        # Create workers based on the bundle_indices_list
        self._create_workers_from_bundle_indices(
            remote_worker_builder, bundle_indices_list
        )

    def _create_workers_from_bundle_indices(
        self,
        remote_worker_builder: RayWorkerBuilder,
        bundle_indices_list: list[tuple[int, list[int]]],
    ) -> None:
        """Create workers based on explicit bundle indices for tied worker groups.

        Args:
            remote_worker_builder: Builder function for Ray actors

            bundle_indices_list: List of (node_idx, local_bundle_indices) tuples, where each tuple
                                specifies a tied group with its node and local bundle indices. If the local_bundle_indices
                                spans multiple nodes, the node_idx will be the first node's index in the tied group.
        """
        self.master_address, self.master_port = (
            self.cluster.get_master_address_and_port()
        )

        # Count total workers
        self.world_size = sum(len(indices) for _, indices in bundle_indices_list)
        global_rank = 0

<<<<<<< HEAD
        # Collect all async creation calls
        worker_futures = []
        worker_info = []  # Store metadata for each worker

        for group_idx, (node_idx, local_bundle_indices) in enumerate(
            bundle_indices_list
        ):
=======
        # Get all placement groups
        placement_groups = self.cluster.get_placement_groups()

        for group_idx, (pg_idx, local_bundle_indices) in enumerate(bundle_indices_list):
>>>>>>> a1bf9526
            current_group = []

            pg = placement_groups[pg_idx]
            is_parallel_group = len(local_bundle_indices) > 1

            for local_rank, bundle_idx in enumerate(local_bundle_indices):
                # Set up basic distributed environment variables
                env_vars = dict(
                    os.environ
                )  # Pass thru all user environment variables (at the lowest precendence)
                env_vars.update(
                    {
                        "RANK": str(global_rank),
                        "LOCAL_RANK": str(bundle_idx),
                        "WORLD_SIZE": str(self.world_size),
                        "MASTER_ADDR": self.master_address,
                        "MASTER_PORT": str(self.master_port),
                        "NODE_RANK": str(pg_idx),
                    }
                )

                # Only the first worker in each group gets bundle_indices
                # This ensures only one worker per group is the model owner
                worker_bundle_indices = None
                if local_rank == 0:
                    worker_bundle_indices = (pg_idx, local_bundle_indices)

                # Create a descriptive name based on group structure
                name = (
                    f"{self.name_prefix}-grp{group_idx}-{local_rank}"
                    if is_parallel_group
                    else f"{self.name_prefix}-{pg_idx}-{bundle_idx}"
                )

                # Calculate GPU resources
                num_gpus = (
                    1 / self.cluster.max_colocated_worker_groups
                    if self.cluster.use_gpus
                    else 0
                )

                # Pass these options to the remote_worker_builder
                runtime_env = {"env_vars": env_vars}
                extra_options = {"runtime_env": runtime_env, "name": name}

                # start worker creation asynchronously
                worker_future, initializer = remote_worker_builder.create_worker_async(
                    placement_group=pg,
                    placement_group_bundle_index=bundle_idx,
                    num_gpus=num_gpus,
                    bundle_indices=worker_bundle_indices,
                    **extra_options,
                )

                # Store the future and metadata
                worker_idx = len(worker_futures)
                worker_futures.append((worker_future, initializer))
                worker_info.append(
                    {
<<<<<<< HEAD
                        "group_idx": group_idx,
                        "worker_idx": worker_idx,
                        "node_idx": node_idx,
=======
                        "node_idx": pg_idx,
>>>>>>> a1bf9526
                        "local_rank": local_rank,
                        "global_rank": global_rank,
                        "name": name,
                        "bundle_indices": worker_bundle_indices,
                    }
                )
                current_group.append(worker_idx)

                global_rank += 1

        print(
            f"Waiting for {len(worker_futures)} workers to finish initializing...",
            flush=True,
        )
        worker_refs = [future for future, _ in worker_futures]
        workers = ray.get(worker_refs)

        for idx, (worker, (_, initializer)) in enumerate(zip(workers, worker_futures)):
            worker._RAY_INITIALIZER_ACTOR_REF_TO_AVOID_GC = initializer
            self._workers.append(worker)

            # Get the corresponding metadata
            info = worker_info[idx]
            self._worker_metadata.append(
                {
                    "node_idx": info["node_idx"],
                    "local_rank": info["local_rank"],
                    "global_rank": info["global_rank"],
                    "name": info["name"],
                    "bundle_indices": info["bundle_indices"],
                    "tied_group_idx": info["group_idx"],
                }
            )

            self.worker_to_tied_group_index[idx] = info["group_idx"]

        # Reconstruct tied worker groups
        for group_idx, (_, local_bundle_indices) in enumerate(bundle_indices_list):
            current_group = []
            for idx, info in enumerate(worker_info):
                if info["group_idx"] == group_idx:
                    current_group.append(idx)
            self.tied_workers_groups.append(current_group)

    @property
    def workers(self) -> list[ray.actor.ActorHandle]:
        return self._workers

    @property
    def worker_metadata(self) -> list[dict[str, Any]]:
        return self._worker_metadata

    @property
    def group_count(self) -> int:
        """Number of tied worker groups."""
        return len(self.tied_workers_groups)

    def run_all_workers_multiple_data(
        self,
        method_name: str,
        data: list[Any],
        run_rank_0_only_axes: list[str] | None = None,
        common_kwargs: Optional[dict[str, Any]] = None,
<<<<<<< HEAD
    ) -> MultiWorkerFuture:
=======
    ) -> list[ray.ObjectRef]:
>>>>>>> a1bf9526
        """Run a method on all workers in parallel with different data.

        Args:
            method_name: Name of the method to call on each worker
            data: List of data to pass to workers/groups
            run_rank_0_only_axes: List of named axes for which only rank 0 should run the method.
            common_kwargs: Additional keyword arguments to pass to all workers

        Returns:
            list[ray.ObjectRef]: A list of ray futures
        """
        if run_rank_0_only_axes is None:
            assert len(data) == len(self.workers), (
                "data length should be equal to the number of workers: "
                f"data length = {len(data)}, number of workers = {len(self.workers)}"
            )

        futures = []
<<<<<<< HEAD
        for worker_id, worker in enumerate(self.workers):
            if worker_id >= len(data):
                break
            method = getattr(worker, method_name)
            futures.append(method.remote(data[worker_id], **common_kwargs))

        # Return a MultiWorkerFuture containing both futures and worker information
        return MultiWorkerFuture(
            futures=futures,
            return_from_workers=list(range(len(futures))),
=======

        if run_rank_0_only_axes is None:
            run_rank_0_only_axes = []
        if common_kwargs is None:
            common_kwargs = {}

        data_idx = 0
        for worker_idx, worker in enumerate(self.workers):
            worker_coords = self.sharding_annotations.get_worker_coords(worker_idx)

            # Determine if this worker should receive data
            should_run = True
            for axis in self.sharding_annotations.names:
                if axis not in worker_coords:
                    continue
                if axis in run_rank_0_only_axes and worker_coords[axis] != 0:
                    should_run = False
                    break

            if should_run:
                method = getattr(worker, method_name)
                futures.append(method.remote(data[data_idx], **common_kwargs))
                data_idx += 1

        assert data_idx == len(data), (
            "data length should be equal to the number of workers started: "
            f"data length = {len(data)}, number of workers started = {data_idx}"
>>>>>>> a1bf9526
        )

        return futures

    def run_all_workers_single_data(
        self,
        method_name: str,
        *args,
        run_rank_0_only_axes: list[str] | None = None,
        **kwargs,
    ) -> list[ray.ObjectRef]:
        """Run a method on all workers in parallel with the same data.

        Args:
            method_name: Name of the method to call on each worker
            *args, **kwargs: Arguments to pass to the method
            run_rank_0_only_axes: List of named axes for which only rank 0 should run the method.

        Returns:
            list[ray.ObjectRef]: A list of ray futures
        """
        futures = []

        if run_rank_0_only_axes is None:
            run_rank_0_only_axes = []

        for worker_idx, worker in enumerate(self.workers):
            worker_coords = self.sharding_annotations.get_worker_coords(worker_idx)
<<<<<<< HEAD

            # Determine if this worker should receive data
            should_run = True
            for axis in self.sharding_annotations.names:
                if axis not in worker_coords:
                    continue
                if axis in run_rank_0_only_axes and worker_coords[axis] != 0:
                    should_run = False
                    break

=======

            # Determine if this worker should receive data
            should_run = True
            for axis in self.sharding_annotations.names:
                if axis not in worker_coords:
                    continue
                if axis in run_rank_0_only_axes and worker_coords[axis] != 0:
                    should_run = False
                    break

>>>>>>> a1bf9526
            if should_run:
                method = getattr(worker, method_name)
                futures.append(method.remote(*args, **kwargs))

        return futures

<<<<<<< HEAD
    # due to some sort of ray bug, when we pass 'data' to the workers, we do it as a kwarg instead of an arg
=======
>>>>>>> a1bf9526
    def run_all_workers_sharded_data(
        self,
        method_name: str,
        data: Iterable[SlicedDataDict],  # arbitrary nested iterables of SlicedDataDicts
        in_sharded_axes: list[str] | None = None,
        replicate_on_axes: list[str] | None = None,
        output_is_replicated: list[str] | None = None,
        make_dummy_calls_to_free_axes: bool = False,
        common_kwargs: Optional[dict[str, Any]] = None,
    ) -> MultiWorkerFuture:
        """Run a method on all workers in parallel with sharded data.

        Axes in in_sharded_axes: Data is already split across these axes, so we just send the appropriate slice to each worker (along this axis)
        Axes in replicate_on_axes: Data is replicated to all workers along these dimensions
        Free axes (axes not in either list): Data is only sent to workers at index 0 of these axes

        Args:
            method_name: Name of the method to call on each worker
            data: Iterable of SlicedDataDicts to pass to workers/groups
            in_sharded_axes: List of axes that are sharded
            replicate_on_axes: List of axes that are to be replicated
            output_is_replicated: List of axes along which the output is replicated (and we should just return the first result).
                                  We also just return from rank 0 of free axes.
            make_dummy_calls_to_free_axes: Whether to make dummy calls (with None) to workers that
                                           aren't rank 0 on 'free axes' (axes not in in_sharded_axes or replicate_on_axes).
            common_kwargs: Additional keyword arguments to pass to all workers
        Returns:
            MultiWorkerFuture: Object containing futures and their associated worker information
        """
        if self.sharding_annotations is None:
            raise ValueError(
                "Sharding annotations must be provided to use sharded data distribution"
            )

        if common_kwargs is None:
            common_kwargs = {}
        if in_sharded_axes is None:
            in_sharded_axes = []
        if replicate_on_axes is None:
            replicate_on_axes = []
        if output_is_replicated is None:
            output_is_replicated = []

        futures = []

        # Validate axes
        for axis in in_sharded_axes + replicate_on_axes:
            if axis not in self.sharding_annotations.names:
                raise ValueError(
                    f"Axis '{axis}' not found in sharding annotations. Valid axes: {self.sharding_annotations.names}"
                )

        # Check for overlapping axes
        overlap = set(in_sharded_axes).intersection(set(replicate_on_axes))
        if overlap:
            raise ValueError(f"Axes cannot be both sharded and replicated: {overlap}")

        called_workers = []
        return_from_workers = []
        # For each worker, determine what data it should receive
        for worker_idx, worker in enumerate(self._workers):
            # Get the worker's coordinates in the sharding space
            worker_coords = self.sharding_annotations.get_worker_coords(worker_idx)

            # Determine if this worker should receive data
            should_receive_data = True
            return_from_this_worker = True
            for axis in self.sharding_annotations.names:
                if axis not in worker_coords:
                    continue
                # We call axes not in in_sharded_axes or replicate_on_axes free axes.
                if (
                    axis not in in_sharded_axes
                    and axis not in replicate_on_axes
                    and worker_coords[axis] != 0
                ):
                    # For free axes, only workers at index 0 receive data
                    should_receive_data = False
                    return_from_this_worker = False
                    break
                if axis in output_is_replicated:
                    if worker_coords[axis] != 0:
                        return_from_this_worker = False
            if return_from_this_worker:
                return_from_workers.append(worker_idx)

            if should_receive_data:
                # Find the appropriate data slice for this worker
                worker_data = data
                for axis in in_sharded_axes:
                    if axis in worker_coords:
                        # Select the appropriate slice for this axis
                        worker_data = worker_data[worker_coords[axis]]

                # Call the method on the worker with its data slice
                future = getattr(worker, method_name).remote(
<<<<<<< HEAD
                    data=worker_data, **common_kwargs
=======
                    worker_data, **common_kwargs
>>>>>>> a1bf9526
                )
                futures.append(future)
                called_workers.append(worker_idx)
            else:
                # If this worker doesn't need data:
                if make_dummy_calls_to_free_axes:
                    # If make_dummy_calls_to_free_axes is True, just call the method with None
<<<<<<< HEAD
                    future = getattr(worker, method_name).remote(
                        data=None, **common_kwargs
                    )
=======
                    future = getattr(worker, method_name).remote(None, **common_kwargs)
>>>>>>> a1bf9526
                    futures.append(future)
                    called_workers.append(worker_idx)
                else:
                    # Else, don't call the method at all
                    pass

        return MultiWorkerFuture(
            futures=futures,
            called_workers=called_workers,
            return_from_workers=return_from_workers,
        )

    def get_all_worker_results(self, future_bundle: MultiWorkerFuture) -> list[Any]:
        """Get results from all workers, optionally filtering to get just one result per tied worker group.

        Args:
            future_bundle: MultiWorkerFuture containing futures and worker information.
                          When future_bundle.respect_tied_workers is True, only results from
                          the leaders of tied worker groups are returned.

        Returns:
            List of results, deduplicated as specified in the future_bundle
        """
        return future_bundle.get_results(self)

    def shutdown(
        self,
        cleanup_method: Optional[str] = None,
        timeout: Optional[float] = 30.0,
        force: bool = False,
    ) -> bool:
        """Shutdown all workers in the worker group.

        Args:
            cleanup_method: Optional method name to call on each worker before termination.
                            If provided, this method will be called on each worker to allow
                            for graceful cleanup.
            timeout: Timeout in seconds for graceful shutdown. Only applicable if cleanup_method is provided.
                     If None, wait indefinitely for workers to complete their cleanup.
            force: If True, forcefully terminate workers with ray.kill() even if cleanup_method is provided.
                   If cleanup_method is None, workers are always forcefully terminated.

        Returns:
            bool: True if all workers were successfully shut down
        """
        if not self._workers:
            return True

        success = True

        # First attempt graceful shutdown if cleanup method is provided and force=False
        if cleanup_method is not None and not force:
            try:
                # Call cleanup method on all workers
                futures = self.run_all_workers_single_data(cleanup_method)

                # Wait for all cleanup operations to complete with timeout
                if timeout is not None:
                    ray.get(futures, timeout=timeout)
                else:
                    ray.get(futures)

            except (ray.exceptions.RayTaskError, ray.exceptions.GetTimeoutError) as e:
                success = False
                print(
                    f"Error during graceful shutdown: {e}. Falling back to force termination."
                )
                force = True

        # Force kill any remaining workers
        if force or cleanup_method is None:
            initializers_to_kill = []
            for worker in self._workers:
                if hasattr(worker, "_RAY_INITIALIZER_ACTOR_REF_TO_AVOID_GC"):
                    # Store the initializer ref before the main worker is killed,
                    # as killing the worker might affect accessibility of this attribute later.
                    initializer = getattr(
                        worker, "_RAY_INITIALIZER_ACTOR_REF_TO_AVOID_GC", None
                    )
                    if initializer:
                        initializers_to_kill.append(initializer)
                try:
                    ray.kill(worker)
                except Exception as e:
                    success = False
                    print(f"Error killing worker: {e}")

            # Now, explicitly kill the initializer actors
            # This makes their termination more deterministic than relying solely on Ray's GC.
            for initializer in initializers_to_kill:
                try:
                    ray.kill(initializer)
                except Exception as e:
                    print(f"Error killing initializer actor for a worker: {e}")

        # Clear worker lists
        self._workers = []
        self._worker_metadata = []

        return success

    def print_worker_layout(self) -> None:
        """Prints a visual representation of the worker layout across the virtual cluster.

        This shows which workers are assigned to which nodes and GPUs.
        """
        self.cluster.print_cluster_grid(self)<|MERGE_RESOLUTION|>--- conflicted
+++ resolved
@@ -57,15 +57,6 @@
         """
         from ray._raylet import ObjectRef, ObjectRefGenerator
 
-<<<<<<< HEAD
-        if self.return_from_workers is not None:
-            if self.called_workers is not None:
-                # Create a mapping from global worker indices to local indices in all_results
-                worker_to_result_idx = {
-                    worker: idx for idx, worker in enumerate(self.called_workers)
-                }
-
-=======
         # Flatten futures into a list of ObjectRefs
         object_refs: list[ObjectRef] = []
 
@@ -95,7 +86,6 @@
                     worker: idx for idx, worker in enumerate(self.called_workers)
                 }
 
->>>>>>> a1bf9526
                 # Filter return_from_workers to only include workers that were actually called
                 valid_return_workers = [
                     w for w in self.return_from_workers if w in worker_to_result_idx
@@ -449,20 +439,14 @@
         self.world_size = sum(len(indices) for _, indices in bundle_indices_list)
         global_rank = 0
 
-<<<<<<< HEAD
         # Collect all async creation calls
         worker_futures = []
         worker_info = []  # Store metadata for each worker
 
-        for group_idx, (node_idx, local_bundle_indices) in enumerate(
-            bundle_indices_list
-        ):
-=======
         # Get all placement groups
         placement_groups = self.cluster.get_placement_groups()
 
         for group_idx, (pg_idx, local_bundle_indices) in enumerate(bundle_indices_list):
->>>>>>> a1bf9526
             current_group = []
 
             pg = placement_groups[pg_idx]
@@ -522,13 +506,9 @@
                 worker_futures.append((worker_future, initializer))
                 worker_info.append(
                     {
-<<<<<<< HEAD
                         "group_idx": group_idx,
                         "worker_idx": worker_idx,
-                        "node_idx": node_idx,
-=======
                         "node_idx": pg_idx,
->>>>>>> a1bf9526
                         "local_rank": local_rank,
                         "global_rank": global_rank,
                         "name": name,
@@ -592,11 +572,7 @@
         data: list[Any],
         run_rank_0_only_axes: list[str] | None = None,
         common_kwargs: Optional[dict[str, Any]] = None,
-<<<<<<< HEAD
-    ) -> MultiWorkerFuture:
-=======
     ) -> list[ray.ObjectRef]:
->>>>>>> a1bf9526
         """Run a method on all workers in parallel with different data.
 
         Args:
@@ -615,18 +591,6 @@
             )
 
         futures = []
-<<<<<<< HEAD
-        for worker_id, worker in enumerate(self.workers):
-            if worker_id >= len(data):
-                break
-            method = getattr(worker, method_name)
-            futures.append(method.remote(data[worker_id], **common_kwargs))
-
-        # Return a MultiWorkerFuture containing both futures and worker information
-        return MultiWorkerFuture(
-            futures=futures,
-            return_from_workers=list(range(len(futures))),
-=======
 
         if run_rank_0_only_axes is None:
             run_rank_0_only_axes = []
@@ -654,7 +618,6 @@
         assert data_idx == len(data), (
             "data length should be equal to the number of workers started: "
             f"data length = {len(data)}, number of workers started = {data_idx}"
->>>>>>> a1bf9526
         )
 
         return futures
@@ -683,7 +646,6 @@
 
         for worker_idx, worker in enumerate(self.workers):
             worker_coords = self.sharding_annotations.get_worker_coords(worker_idx)
-<<<<<<< HEAD
 
             # Determine if this worker should receive data
             should_run = True
@@ -694,28 +656,13 @@
                     should_run = False
                     break
 
-=======
-
-            # Determine if this worker should receive data
-            should_run = True
-            for axis in self.sharding_annotations.names:
-                if axis not in worker_coords:
-                    continue
-                if axis in run_rank_0_only_axes and worker_coords[axis] != 0:
-                    should_run = False
-                    break
-
->>>>>>> a1bf9526
             if should_run:
                 method = getattr(worker, method_name)
                 futures.append(method.remote(*args, **kwargs))
 
         return futures
 
-<<<<<<< HEAD
     # due to some sort of ray bug, when we pass 'data' to the workers, we do it as a kwarg instead of an arg
-=======
->>>>>>> a1bf9526
     def run_all_workers_sharded_data(
         self,
         method_name: str,
@@ -812,11 +759,7 @@
 
                 # Call the method on the worker with its data slice
                 future = getattr(worker, method_name).remote(
-<<<<<<< HEAD
                     data=worker_data, **common_kwargs
-=======
-                    worker_data, **common_kwargs
->>>>>>> a1bf9526
                 )
                 futures.append(future)
                 called_workers.append(worker_idx)
@@ -824,13 +767,9 @@
                 # If this worker doesn't need data:
                 if make_dummy_calls_to_free_axes:
                     # If make_dummy_calls_to_free_axes is True, just call the method with None
-<<<<<<< HEAD
                     future = getattr(worker, method_name).remote(
                         data=None, **common_kwargs
                     )
-=======
-                    future = getattr(worker, method_name).remote(None, **common_kwargs)
->>>>>>> a1bf9526
                     futures.append(future)
                     called_workers.append(worker_idx)
                 else:
