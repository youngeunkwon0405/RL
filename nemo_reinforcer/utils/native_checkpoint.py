# Copyright (c) 2025, NVIDIA CORPORATION.  All rights reserved.
#
# Licensed under the Apache License, Version 2.0 (the "License");
# you may not use this file except in compliance with the License.
# You may obtain a copy of the License at
#
#     http://www.apache.org/licenses/LICENSE-2.0
#
# Unless required by applicable law or agreed to in writing, software
# distributed under the License is distributed on an "AS IS" BASIS,
# WITHOUT WARRANTIES OR CONDITIONS OF ANY KIND, either express or implied.
# See the License for the specific language governing permissions and
# limitations under the License.

"""Checkpoint management utilities for HF models."""

import os
from pathlib import Path
from typing import Any, Optional
import torch
from torch.distributed.fsdp import FullyShardedDataParallel
from transformers import AutoConfig, AutoTokenizer
import torch.distributed.checkpoint as dcp
from torch.distributed.checkpoint.stateful import Stateful
from torch.distributed.checkpoint.state_dict import (
    get_model_state_dict,
    set_model_state_dict,
    get_optimizer_state_dict,
    set_optimizer_state_dict,
)
from torch.distributed.checkpoint.format_utils import dcp_to_torch_save


## modified from pytorch tutorial https://pytorch.org/tutorials/recipes/distributed_checkpoint_recipe.html
class ModelState(Stateful):
    """Helper class for tracking model state in distributed checkpointing.

    This class is compliant with the Stateful protocol, allowing DCP to automatically
    call state_dict/load_state_dict as needed in the dcp.save/load APIs.

    Args:
        model: The PyTorch model to track.
    """

    def __init__(self, model):
        self.model = model

    def state_dict(self):
        """Get the model's state dictionary.

        Returns:
            dict: Dictionary containing the model's state dict with CPU offloading enabled.
        """
        # this line automatically manages FSDP FQN's, as well as sets the default state dict type to FSDP.SHARDED_STATE_DICT
        model_state_dict = get_model_state_dict(
            self.model,
            options=torch.distributed.checkpoint.state_dict.StateDictOptions(
                cpu_offload=True
            ),
        )
        return model_state_dict

    def load_state_dict(self, state_dict):
        """Load the state dictionary into the model.

        Args:
            state_dict (dict): State dictionary to load.
        """
        # sets our state dicts on the model, now that we've loaded
        set_model_state_dict(
            self.model,
            state_dict,
        )


class OptimizerState(Stateful):
    """Helper class for tracking optimizer state in distributed checkpointing.

    This class is compliant with the Stateful protocol, allowing DCP to automatically
    call state_dict/load_state_dict as needed in the dcp.save/load APIs.

    Args:
        model: The PyTorch model associated with the optimizer.
        optimizer: The optimizer to track.
        scheduler: Optional learning rate scheduler.
    """

    def __init__(self, model, optimizer, scheduler=None):
        self.model = model
        self.optimizer = optimizer
        self.scheduler = scheduler

    def state_dict(self):
        """Get the optimizer and scheduler state dictionaries.

        Returns:
            dict: Dictionary containing the optimizer and scheduler state dicts with CPU offloading enabled.
        """
        # this line automatically manages FSDP FQN's, as well as sets the default state dict type to FSDP.SHARDED_STATE_DICT
        optimizer_state_dict = get_optimizer_state_dict(
            self.model,
            self.optimizer,
            options=torch.distributed.checkpoint.state_dict.StateDictOptions(
                cpu_offload=True
            ),
        )

        state_dict = {
            "optim": optimizer_state_dict,
        }
        if self.scheduler is not None:
            state_dict["sched"] = self.scheduler.state_dict()

        return state_dict

    def load_state_dict(self, state_dict):
        """Load the state dictionaries into the optimizer and scheduler.

        Args:
            state_dict (dict): State dictionary containing optimizer and scheduler states to load.
        """
        # sets our state dicts on the optimizer, now that we've loaded
        set_optimizer_state_dict(
            self.model,
            self.optimizer,
            state_dict["optim"],
        )

        ## load the scheduler state if it exists
        if "sched" in state_dict:
            self.scheduler.load_state_dict(state_dict["sched"])


def save_checkpoint(
    model,
    weights_path: str,
    optimizer: Optional[torch.optim.Optimizer] = None,
    scheduler: Optional[Any] = None,
    optimizer_path: Optional[str] = None,
    tokenizer: Optional[Any] = None,
    tokenizer_path: Optional[str] = None,
    save_torch_dist: bool = True,
    save_hf: bool = False,
) -> None:
    """Save a checkpoint of the model and optionally optimizer state.

    Args:
        model: The PyTorch model to save
        weights_path: Path to save model weights
        optimizer: Optional optimizer to save
        scheduler: Optional scheduler to save
        optimizer_path: Path to save optimizer state (required if optimizer provided)
        save_torch_dist: Whether to save in PyTorch distributed format
        save_hf: Whether to save in HuggingFace format
    """
    if save_hf:
<<<<<<< HEAD
        if isinstance(model, FullyShardedDataParallel):
            model_state_dict = model._fsdp_wrapped_module.state_dict()
        else:
            model_state_dict = {
                k: v.full_tensor() for k, v in model.state_dict().items()
            }
=======
        if hasattr(model, "_fsdp_wrapped_module"):
            model_state_dict = model._fsdp_wrapped_module.state_dict()
        else:
            model_state_dict = model.state_dict()
>>>>>>> 5ff10f61

        if torch.distributed.get_rank() == 0:
            # Create a new path by appending "-hf" to the weights path
            hf_weights_path = f"{Path(weights_path)}-hf"

            model.save_pretrained(
                hf_weights_path,
                state_dict=model_state_dict,
            )

    if save_torch_dist:
        model_state = {"model": ModelState(model)}
        dcp.save(model_state, checkpoint_id=weights_path)

        if optimizer is not None:
            if optimizer_path is None:
                raise ValueError(
                    "optimizer_path must be provided when saving optimizer state"
                )
            optimizer_state = {"optim": OptimizerState(model, optimizer, scheduler)}
            dcp.save(optimizer_state, checkpoint_id=optimizer_path)

    if tokenizer is not None:
        if tokenizer_path is None:
            raise ValueError(
                "tokenizer_path must be provided when saving tokenizer state"
            )
        tokenizer.save_pretrained(tokenizer_path)


def load_checkpoint(
    model,
    weights_path: str,
    optimizer: Optional[torch.optim.Optimizer] = None,
    scheduler: Optional[Any] = None,
    optimizer_path: Optional[str] = None,
) -> None:
    """Load a model weights and optionally optimizer state.

    Args:
        model: The PyTorch model whose weights to update
        weights_path: Path to load model weights from
        optimizer: Optional optimizer to load state into
        scheduler: Optional scheduler to load state into
        optimizer_path: Path to load optimizer state from (required if optimizer provided)
    """
    print(f"Loading weights from {weights_path}")
    model_state_dict = {"model": ModelState(model)}
    dcp.load(state_dict=model_state_dict, checkpoint_id=weights_path)

    if optimizer is not None:
        if optimizer_path is None:
            raise ValueError(
                "optimizer_path must be provided when loading optimizer state"
            )
        print(f"Loading optimizer from {optimizer_path}")
        optimizer_state_dict = {"optim": OptimizerState(model, optimizer, scheduler)}
        dcp.load(state_dict=optimizer_state_dict, checkpoint_id=optimizer_path)


def convert_dcp_to_hf(
    dcp_ckpt_path: str,
    hf_ckpt_path: str,
    model_name_or_path: str,
    tokenizer_name_or_path: str,
    overwrite: bool = False,
):
    """Convert a Torch DCP checkpoint to a Hugging Face checkpoint.

    This is not an optimized utility. If checkpoint is too large, consider saving DCP during training
    and using this utility to convert to HF format.

    Args:
        dcp_ckpt_path (str): Path to DCP checkpoint
        hf_ckpt_path (str): Path to save HF checkpoint
        model_name_or_path (str): Model name or path for config
        tokenizer_name_or_path (str, optional): Tokenizer name or path.
                                               Defaults to model_name_or_path if None.
        overwrite (bool, optional): Whether to overwrite existing checkpoint. Defaults to False.

    Returns:
        str: Path to the saved HF checkpoint

    Raises:
        FileExistsError: If HF checkpoint already exists and overwrite is False
    """
    if os.path.exists(hf_ckpt_path) and not overwrite:
        raise FileExistsError(
            f"HF checkpoint already exists at {hf_ckpt_path}. Delete it to run or set overwrite=True."
        )

    os.makedirs(hf_ckpt_path, exist_ok=True)
    weights_path = os.path.join(hf_ckpt_path, "pytorch_model.bin")
    dcp_to_torch_save(dcp_ckpt_path, weights_path)

    # Need to reload and save b/c the state dict is scoped inside the model key {"model": actual_state_dict}
    state_dict = torch.load(weights_path)
    assert set(state_dict.keys()) == {"model"}, (
        f"We expect that the state dict only has the top level model key, but found: {state_dict.keys()}"
    )
    torch.save(state_dict["model"], weights_path)

    config = AutoConfig.from_pretrained(model_name_or_path)
    config.save_pretrained(hf_ckpt_path)

    # TODO: After the following PR gets merged:
    # https://github.com/NVIDIA/reinforcer/pull/148/files
    # tokenizer should be copied from policy/tokenizer/* instead of relying on the model name
    # We can expose a arg at the top level --tokenizer_path to plumb that through.
    # This is more stable than relying on the current NeMo-RL get_tokenizer() which can
    # change release to release.
    tokenizer = AutoTokenizer.from_pretrained(tokenizer_name_or_path)
    tokenizer.save_pretrained(hf_ckpt_path)

    return hf_ckpt_path<|MERGE_RESOLUTION|>--- conflicted
+++ resolved
@@ -154,19 +154,13 @@
         save_hf: Whether to save in HuggingFace format
     """
     if save_hf:
-<<<<<<< HEAD
-        if isinstance(model, FullyShardedDataParallel):
+        if hasattr(model, "_fsdp_wrapped_module"):
             model_state_dict = model._fsdp_wrapped_module.state_dict()
         else:
             model_state_dict = {
-                k: v.full_tensor() for k, v in model.state_dict().items()
+                k: v.full_tensor() if isinstance(v, torch.distributed.tensor.DTensor) else v
+                for k, v in model.state_dict().items()
             }
-=======
-        if hasattr(model, "_fsdp_wrapped_module"):
-            model_state_dict = model._fsdp_wrapped_module.state_dict()
-        else:
-            model_state_dict = model.state_dict()
->>>>>>> 5ff10f61
 
         if torch.distributed.get_rank() == 0:
             # Create a new path by appending "-hf" to the weights path
