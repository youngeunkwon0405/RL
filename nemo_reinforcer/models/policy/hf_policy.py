--- conflicted
+++ resolved
@@ -16,8 +16,6 @@
 from typing import List, Optional, Union
 
 import ray
-<<<<<<< HEAD
-=======
 import torch
 from torch.distributed.device_mesh import init_device_mesh
 from torch.distributed.fsdp import (
@@ -28,7 +26,6 @@
 from torch.distributed.fsdp.wrap import size_based_auto_wrap_policy
 from transformers import AutoModelForCausalLM, AutoTokenizer
 
->>>>>>> 5ff10f61
 from nemo_reinforcer.algorithms.interfaces import LossFunction
 from nemo_reinforcer.distributed.batched_data_dict import BatchedDataDict
 from nemo_reinforcer.distributed.virtual_cluster import RayVirtualCluster
@@ -40,901 +37,8 @@
 )
 from nemo_reinforcer.models.interfaces import PolicyInterface
 from nemo_reinforcer.models.policy import PolicyConfig
-<<<<<<< HEAD
 from nemo_reinforcer.models.policy.fsdp1_policy_worker import FSDP1PolicyWorker
 from nemo_reinforcer.models.policy.dtensor_policy_worker import DTensorPolicyWorker
-=======
-from nemo_reinforcer.models.policy.utils import import_class_from_path
-from nemo_reinforcer.distributed.virtual_cluster import (
-    PY_EXECUTABLES,
-)
-from nemo_reinforcer.utils.native_checkpoint import (
-    save_checkpoint,
-    load_checkpoint,
-)
-
-
-@ray.remote
-class HfPolicyWorker:
-    DEFAULT_PY_EXECUTABLE = PY_EXECUTABLES.BASE
-
-    def __repr__(self):
-        """Customizes the actor's prefix in the Ray logs.
-
-        This makes it easier to identify which worker is producing specific log messages.
-        """
-        if torch.distributed.is_initialized():
-            return f"{self.__class__.__name__}[rank={torch.distributed.get_rank()}]"
-        else:
-            return f"{self.__class__.__name__}"
-
-    def __init__(
-        self,
-        config: PolicyConfig,
-        tokenizer: AutoTokenizer,
-        weights_path: Optional[str] = None,
-        optimizer_path: Optional[str] = None,
-        init_optimizer: bool = True,
-        init_reference_model: bool = True,
-    ):
-        self.cfg = config
-        # torch distributed init. Envars for rank, world_size, and master_addr and master_port are set from the ray remote call
-        torch.distributed.init_process_group(backend="nccl")
-        rank = torch.distributed.get_rank()
-        world_size = torch.distributed.get_world_size()
-        model_name = self.cfg["model_name"]
-        if self.cfg["precision"] == "float32":
-            self.dtype = torch.float32
-        elif self.cfg["precision"] == "bfloat16":
-            self.dtype = torch.bfloat16
-        else:
-            raise ValueError(f"Unknown precision: {self.cfg['precision']}")
-
-        print(f"[Rank {rank}] Loading model {model_name} on CPU...")
-        self.model = AutoModelForCausalLM.from_pretrained(
-            model_name,
-            device_map="cpu",  # load weights onto CPU initially
-            torch_dtype=torch.float32,  # use full precision in sft until https://github.com/NVIDIA/reinforcer/issues/13 is fixed
-        )
-        if init_reference_model:
-            self.reference_model = AutoModelForCausalLM.from_pretrained(
-                model_name,
-                device_map="cpu",  # load weights onto CPU initially
-                torch_dtype=torch.float32,  # use full precision in sft until https://github.com/NVIDIA/reinforcer/issues/13 is fixed
-            )
-        else:
-            self.reference_model = None
-
-        self.tokenizer = tokenizer
-
-        # ------------------------------------------------
-        # 3) Move to GPU + Composable FSDP
-        #    (Initialize device mesh, shard submodules, then shard entire model)
-        # ------------------------------------------------
-
-        def do_fsdp(model):
-            if world_size == 1:
-                print(
-                    "[INFO] Using a single GPU - skipping FSDP wrapper to avoid GPU memory offloading issues"
-                )
-                return model
-
-            # Create a device mesh with 'world_size' GPUs in a 1D arrangement.
-            mesh = init_device_mesh("cuda", (world_size,))
-            mp_policy = MixedPrecision(
-                param_dtype=self.dtype,
-                reduce_dtype=torch.float32,
-                buffer_dtype=torch.float32,
-            )
-
-            cpu_offload = (
-                CPUOffload(offload_params=True)
-                if self.cfg["fsdp_offload_enabled"]
-                else None
-            )
-
-            return FullyShardedDataParallel(
-                model,
-                device_mesh=mesh,
-                auto_wrap_policy=size_based_auto_wrap_policy,
-                mixed_precision=mp_policy,
-                cpu_offload=cpu_offload,
-            )
-
-        self.model.to("cuda")
-        if self.cfg["activation_checkpointing_enabled"]:
-            self.model.gradient_checkpointing_enable(
-                gradient_checkpointing_kwargs={"use_reentrant": False}
-            )
-        self.model = do_fsdp(self.model)
-        self.model = self.manual_offload_to_cpu(self.model)
-        if self.reference_model is not None:
-            self.reference_model.to("cuda")
-            self.reference_model = do_fsdp(self.reference_model)
-            self.reference_model = self.manual_offload_to_cpu(self.reference_model)
-        self.model = self.manual_load_to_gpu(self.model)
-        self._held_reference_model_params = None
-        # register_fsdp_forward_method(self.model, "generate")
-        if init_optimizer:
-            optimizer_cls = import_class_from_path(self.cfg["optimizer"]["name"])
-            self.optimizer = optimizer_cls(
-                self.model.parameters(), **self.cfg["optimizer"]["kwargs"]
-            )
-        else:
-            self.optimizer = None
-
-        if "scheduler" in self.cfg and self.optimizer is not None:
-            if isinstance(self.cfg["scheduler"], dict):
-                scheduler_cls = import_class_from_path(self.cfg["scheduler"]["name"])
-                self.scheduler = scheduler_cls(
-                    self.optimizer, **self.cfg["scheduler"]["kwargs"]
-                )
-            else:
-                schedulers = []
-                for scheduler_cfg in self.cfg["scheduler"]:
-                    if "name" in scheduler_cfg:
-                        schedulers.append(
-                            import_class_from_path(scheduler_cfg["name"])(
-                                self.optimizer, **scheduler_cfg["kwargs"]
-                            )
-                        )
-                    else:
-                        assert "milestones" in scheduler_cfg, (
-                            "unknown scheduler config: ",
-                            scheduler_cfg,
-                        )
-                        milestones = scheduler_cfg["milestones"]
-
-                self.scheduler = torch.optim.lr_scheduler.SequentialLR(
-                    self.optimizer, schedulers, milestones
-                )
-
-        elif self.optimizer is not None:
-            ## default to a passthrough LR schedule
-            self.scheduler = torch.optim.lr_scheduler.LambdaLR(
-                self.optimizer, lr_lambda=lambda epoch: 1
-            )
-
-        # restore
-        if weights_path:
-            self.load_checkpoint(
-                weights_path,
-                optimizer_path,
-            )
-        else:
-            print(
-                "No weights path provided. Starting from scratch (default policy init)"
-            )
-
-    def is_alive(self):
-        return True
-
-    def get_gpu_info(self):
-        """Return information about the GPU being used by this worker."""
-        import torch
-
-        # Get distributed training info
-        rank = torch.distributed.get_rank()
-        world_size = torch.distributed.get_world_size()
-        local_rank = int(os.environ.get("LOCAL_RANK", 0))
-
-        # Get device info from CUDA
-        device = torch.cuda.current_device()
-        device_name = torch.cuda.get_device_name(device)
-        device_count = torch.cuda.device_count()
-        memory_allocated = torch.cuda.memory_allocated(device) / (1024**2)  # in MB
-        memory_reserved = torch.cuda.memory_reserved(device) / (1024**2)  # in MB
-
-        # Try to get the real global device ID (not the local one)
-        # In distributed training, each process only sees its assigned GPU as device 0
-        local_device_id = device
-        global_device_id = local_device_id
-
-        if "CUDA_VISIBLE_DEVICES" in os.environ:
-            cuda_visible_devices = os.environ["CUDA_VISIBLE_DEVICES"].split(",")
-            if local_rank < len(cuda_visible_devices):
-                global_device_id = int(cuda_visible_devices[local_rank])
-
-        # Get a parameter from the model to verify CUDA device placement
-        # This confirms tensors are actually on the appropriate device
-        param_info = {}
-        for module_name, module in self.model.named_modules():
-            for param_name, param in module.named_parameters(recurse=False):
-                if param is not None and param.requires_grad:
-                    full_name = f"{module_name}.{param_name}"
-                    param_info[full_name] = {
-                        "device": str(param.device),
-                        "shape": list(param.shape),
-                        "dtype": str(param.dtype),
-                    }
-                    # Just grab one parameter for verification
-                    break
-            if param_info:
-                break
-
-        return {
-            "rank": rank,
-            "world_size": world_size,
-            "local_rank": local_rank,
-            "local_device_id": local_device_id,
-            "global_device_id": global_device_id,
-            "device_count": device_count,
-            "device_name": device_name,
-            "memory_allocated_mb": memory_allocated,
-            "memory_reserved_mb": memory_reserved,
-            "parameter_sample": param_info,
-            "env_vars": {
-                k: v
-                for k, v in os.environ.items()
-                if k.startswith("CUDA") or k in ["LOCAL_RANK", "RANK", "WORLD_SIZE"]
-            },
-        }
-
-    def train(
-        self,
-        data: BatchedDataDict,
-        loss_fn: LossFunction,
-        eval_mode: bool = False,
-        gbs: Optional[int] = None,
-        mbs: Optional[int] = None,
-    ) -> Dict[str, Any]:
-        """Train the policy on a batch of data with a given loss function."""
-        if gbs is None:
-            gbs = self.cfg["train_global_batch_size"]
-        if mbs is None:
-            mbs = self.cfg["train_micro_batch_size"]
-        local_gbs = gbs // torch.distributed.get_world_size()
-        dataset_size = data.get("input_ids").shape[0]
-
-        # Ensure model is in training mode
-        self.model.train()
-
-        # Get data from batch and move to device
-        data.to("cuda")
-
-        losses = []
-        all_mb_metrics = []
-        for gb_start in range(0, dataset_size, local_gbs):
-            self.optimizer.zero_grad()
-            mb_losses = []
-
-            # Calculate number of microbatches to process
-            # make_microbatch_iterator assumes that the batch size is a multiple of the microbatch size
-            # so its safe to not check for the case where the last data slice is smaller than mbs
-            num_microbatches = min(local_gbs, dataset_size - gb_start) // mbs
-
-            for mb in data.slice(
-                gb_start, gb_start + local_gbs
-            ).make_microbatch_iterator(mbs):
-                input_ids = mb.get("input_ids")
-
-                input_lengths = mb.get("input_lengths")
-                batch_size, seq_len = input_ids.shape
-                attention_mask = torch.ones(
-                    (batch_size, seq_len), dtype=torch.long, device=input_ids.device
-                )
-                for i, length in enumerate(input_lengths):
-                    # For right-padded sequence, set 1s at the beginning of the sequence
-                    attention_mask[i, :length] = 1
-
-                with torch.autocast(device_type="cuda", dtype=self.dtype):
-                    outputs = self.model(
-                        input_ids=input_ids,
-                        attention_mask=attention_mask,
-                        use_cache=False,
-                    )
-                    # Get logprobs
-                    if not hasattr(outputs, "logits"):
-                        logits = self.model.lm_head(outputs.last_hidden_state)
-                    else:
-                        logits = outputs.logits
-
-                loss, loss_metrics = loss_fn(logits, mb)
-                loss_metrics["lr"] = self.optimizer.param_groups[0]["lr"]
-
-                # Backward pass
-
-                # Loss is accumulated across microbatches, so we need to scale by the number of microbatches
-                loss = loss / num_microbatches
-                if not eval_mode:
-                    loss.backward()
-                mb_losses.append(loss.item())
-                all_mb_metrics.append(loss_metrics)
-
-            # Clip gradients
-            if not eval_mode:
-                torch.nn.utils.clip_grad_norm_(self.model.parameters(), max_norm=1.0)
-
-                # Update parameters
-                self.optimizer.step()
-                self.scheduler.step()
-            losses.append(torch.tensor(mb_losses).sum().item())
-
-        # Compute global loss across all ranks
-        with torch.no_grad():
-            local_loss = torch.tensor(losses, device="cuda")
-            global_loss = torch.zeros_like(local_loss)
-            torch.distributed.all_reduce(local_loss)
-            global_loss = local_loss / torch.distributed.get_world_size()
-
-        # Aggregate metrics across all microbatches
-        mb_metrics = defaultdict(list)
-        for m in all_mb_metrics:
-            for k, v in m.items():
-                mb_metrics[k].append(v)
-
-        metrics = {
-            "global_loss": global_loss.cpu(),
-            "local_loss": local_loss.cpu(),
-            "rank": torch.distributed.get_rank(),
-            "all_mb_metrics": dict(mb_metrics),
-        }
-
-        return metrics
-
-    def get_logprobs(self, data: BatchedDataDict) -> BatchedDataDict:
-        """Get the logprobs of the model for a batch of data.
-
-        Uses the configured logprob_batch_size to do microbatching.
-
-        Input data is assumed to be right-padded. The method internally converts to
-        left-padded format for computation, and returns outputs in right-padded format.
-
-        Returns:
-          a BatchedDataDict with key "logprobs" and shape [batch_size, sequence_length].
-          We use the convention that the logprob of the first token is 0 so that the sequence length is maintained.
-          The logprob of input token i is specified at position i in the output logprobs tensor.
-        """
-        logprob_batch_size = self.cfg["logprob_batch_size"]
-        all_log_probs = []
-        self.model.eval()
-
-        # Process in batches
-        with torch.no_grad():
-            data.to("cuda")
-            for lp_batch in data.make_microbatch_iterator(logprob_batch_size):
-                input_ids = lp_batch.get("input_ids")
-                batch_size, seq_len = input_ids.shape
-
-                # Create attention mask
-                input_lengths = lp_batch.get("input_lengths")
-
-                # Create attention mask for right-padded data
-                attention_mask = torch.zeros(
-                    (batch_size, seq_len), dtype=torch.long, device=input_ids.device
-                )
-                for i, length in enumerate(input_lengths):
-                    # For right-padded sequence, set 1s at the beginning of the sequence
-                    attention_mask[i, :length] = 1
-
-                # Process with the model directly using right-padded inputs
-                with torch.autocast(device_type="cuda", dtype=self.dtype):
-                    outputs = self.model(
-                        input_ids=input_ids,
-                        attention_mask=attention_mask,
-                        use_cache=False,
-                    )
-                log_probs = torch.nn.functional.log_softmax(
-                    outputs.logits.to(torch.float32), dim=-1
-                )
-
-                # Extract logprobs for each token in the sequence by gathering the logprob
-                # corresponding to the next token at each position
-                # Input shapes:
-                #   log_probs: [batch_size, sequence_length, vocab_size] - logits for each position
-                #   token_ids: [batch_size, sequence_length] - actual tokens
-                # Output shape: [batch_size, sequence_length] - logprob of each token given previous
-                # We get logprob of token[t+1] from logits[t], prepending 0 to maintain sequence length
-                token_ids = input_ids
-                next_tokens = token_ids[:, 1:]  # Skip first token
-                log_probs = log_probs[:, :-1]  # Remove last position's logits
-                token_logprobs = log_probs.gather(
-                    dim=-1, index=next_tokens.unsqueeze(-1)
-                ).squeeze(-1)
-
-                # Prepend 0 logprob for first token to maintain same sequence length as input
-                token_logprobs = torch.cat(
-                    [torch.zeros_like(token_logprobs[:, :1]), token_logprobs], dim=1
-                )
-
-                # Apply mask to zero out padding tokens logprobs
-                token_logprobs = token_logprobs * attention_mask
-                all_log_probs.append(token_logprobs)
-
-        # Concatenate all batches
-        return_data = BatchedDataDict()
-        return_data["logprobs"] = torch.cat(all_log_probs, dim=0).cpu()
-
-        return return_data
-
-    @contextmanager
-    def use_reference_model(self):
-        """Context manager that temporarily swaps the reference model and active model.
-
-        On entry: Moves model to CPU, moves reference_model to CUDA. Swaps the references
-        On exit: Restores original references and re-flips cuda/cpu
-
-        """
-        try:
-            # Save original references
-            original_model = self.model
-            original_reference_model = self.reference_model
-
-            self.model = self.manual_offload_to_cpu(self.model)
-            self.reference_model = self.manual_load_to_gpu(self.reference_model)
-
-            # Swap the references
-            self.model, self.reference_model = self.reference_model, self.model
-            gc.collect()
-            torch.cuda.empty_cache()
-
-            # - self.model is the original reference_model, now on CUDA
-            # - self.reference_model is the original model, now on CPU
-            yield
-
-        finally:
-            # Restore original references and device placement
-            self.reference_model = self.manual_offload_to_cpu(original_reference_model)
-            self.model = self.manual_load_to_gpu(original_model)
-            gc.collect()
-            torch.cuda.empty_cache()
-
-    def get_reference_policy_logprobs(self, data: BatchedDataDict) -> BatchedDataDict:
-        """Get the logprobs from the reference policy for a batch of data.
-
-        Returns:
-          a BatchedDataDict with key "reference_logprobs" and shape [batch_size, sequence_length].
-          We use the convention that the logprob of the first token is 0 so that the sequence length is maintained.
-          The logprob of input token i is specified at position i in the output logprobs tensor.
-        """
-        with self.use_reference_model():
-            reference_logprobs = self.get_logprobs(data)
-
-        return_data = BatchedDataDict()
-        return_data["reference_logprobs"] = reference_logprobs["logprobs"].cpu()
-        return return_data
-
-    def generate(
-        self, data: BatchedDataDict[GenerationDatumSpec], greedy: bool = False
-    ) -> BatchedDataDict[GenerationOutputSpec]:
-        """Generate a batch of data using huggingface framework generation.
-
-        Args:
-            data: BatchedDataDict containing input_ids and input_lengths tensors
-
-        Returns:
-            BatchedDataDict conforming to GenerationOutputSpec:
-                - output_ids: input + generated token IDs
-                - logprobs: Log probabilities for each token
-                - generation_lengths: Lengths of each response
-        """
-        # Verify input is right padded
-        assert isinstance(data, BatchedDataDict), (
-            f"data must be a BatchedDataDict, got type: {type(data)}"
-        )
-        assert "input_ids" in data and "input_lengths" in data, (
-            f"input_ids and input_lengths must be present in the BatchedDataDict, got keys: {data.keys()}"
-        )
-        is_right_padded, error_msg = verify_right_padding(
-            data, pad_value=self.tokenizer.pad_token_id
-        )
-        if not is_right_padded:
-            warnings.warn(
-                f"Input to vLLM worker is not properly right-padded: {error_msg}"
-            )
-
-        self.model.eval()
-
-        # Right padded tokens are converted to left padded tokens for HF generate (https://huggingface.co/docs/transformers/main/en/llm_tutorial?padding=right+pad#padding-side)
-        with torch.distributed.fsdp.FullyShardedDataParallel.summon_full_params(
-            self.model, recurse=False
-        ):
-            # Get generation config from self.cfg
-            generation_batch_size = self.cfg["generation_batch_size"]
-            gen_cfg = self.cfg["generation"]
-
-            micro_batches = []
-
-            # Process in batches
-            max_length = 0
-            for gen_batch in data.make_microbatch_iterator(generation_batch_size):
-                # Create attention mask from input_lengths if needed for the model
-                input_ids = gen_batch.get("input_ids").cuda()
-                input_lengths = gen_batch.get("input_lengths").cuda()
-                batch_size, seq_len = input_ids.shape
-
-                # Convert right padding to left padding
-                left_padded_input_ids = torch.full_like(
-                    input_ids, gen_cfg["pad_token_id"]
-                )
-                left_padded_attention_mask = torch.zeros(
-                    (batch_size, seq_len), dtype=torch.long, device=input_ids.device
-                )
-
-                for i, length in enumerate(input_lengths):
-                    # Move tokens to the end of the sequence (left padding)
-                    left_padded_input_ids[i, seq_len - length :] = input_ids[i, :length]
-                    # Set attention mask for the actual tokens (at the end for left padding)
-                    left_padded_attention_mask[i, seq_len - length :] = 1
-
-                if isinstance(
-                    self.model, torch.distributed.fsdp.FullyShardedDataParallel
-                ):
-                    generation_module = self.model.module
-                else:
-                    generation_module = self.model
-                outputs = generation_module.generate(
-                    input_ids=left_padded_input_ids,
-                    attention_mask=left_padded_attention_mask,
-                    max_new_tokens=gen_cfg["max_new_tokens"],
-                    do_sample=not greedy,
-                    temperature=gen_cfg["temperature"],
-                    top_p=gen_cfg["top_p"],
-                    top_k=gen_cfg["top_k"],
-                    pad_token_id=gen_cfg["pad_token_id"],
-                    eos_token_id=gen_cfg["stop_token_ids"],
-                    stop_strings=gen_cfg["stop_strings"],
-                    tokenizer=self.tokenizer,  # needs for stop_strings
-                    return_dict_in_generate=True,
-                    output_scores=True,
-                    synced_gpus=True,
-                )
-                # Get the generated sequences
-                max_length = max(max_length, outputs.sequences.size(1))
-
-                # Convert scores to log probabilities and extract the logprob of the chosen token
-                scores = torch.stack(
-                    outputs.scores, dim=1
-                )  # [batch_size, seq_len, vocab_size]
-                logprobs = torch.nn.functional.log_softmax(scores, dim=-1)
-
-                # Get the logprobs of the actually generated tokens
-                # outputs.sequences[:, -scores.size(1):] gives us just the newly generated tokens
-                generated_tokens = outputs.sequences[:, -scores.size(1) :]
-                token_logprobs = logprobs.gather(
-                    dim=-1, index=generated_tokens.unsqueeze(-1)
-                ).squeeze(-1)
-
-                # Prepend zeros for input tokens based on original input lengths, not the padded length
-                mb = {}
-                mb["orig_input_lengths"] = input_lengths.clone()
-                mb["generation_logprobs"] = token_logprobs
-                mb["left_padded_output_ids"] = outputs.sequences
-
-                micro_batches.append(mb)
-
-            # Get lengths, pad, and concatenate all batches
-            return_data = BatchedDataDict.from_batches(
-                micro_batches,
-                pad_value_dict={
-                    "left_padded_output_ids": self.cfg["generation"]["pad_token_id"]
-                },
-            )
-
-            # Calculate the lengths of generations for each sequence by finding stop tokens
-            generation_lengths = []
-            unpadded_sequence_lengths = []
-            input_length = data.get("input_ids").size(1)
-
-            # Convert left-padded outputs back to right-padded format
-            batch_size = len(return_data["left_padded_output_ids"])
-            max_seq_len = max(
-                [seq.size(0) for seq in return_data["left_padded_output_ids"]]
-            )
-            right_padded_output_ids = torch.full(
-                (batch_size, max_seq_len),
-                self.cfg["generation"]["pad_token_id"],
-                dtype=return_data["left_padded_output_ids"][0].dtype,
-                device=return_data["left_padded_output_ids"][0].device,
-            )
-
-            for idx, seq in enumerate(return_data["left_padded_output_ids"]):
-                # Get only the generated part (excluding input)
-                original_length = return_data["orig_input_lengths"][idx].item()
-                seq_len = seq.size(0)
-
-                # The generated content starts after the left-padded input
-                generated_part = seq[-(seq_len - input_length) :]
-
-                eos_positions = (generated_part == self.tokenizer.eos_token_id).nonzero(
-                    as_tuple=True
-                )[0]
-                # TODO @sahilj: handle different stopping criteria
-                # Calculate generation length
-                if len(eos_positions) > 0:
-                    gen_length = (
-                        eos_positions[0].item() + 1
-                    )  # +1 to include the EOS token
-                else:
-                    gen_length = len(generated_part)
-
-                generation_lengths.append(gen_length)
-
-                valid_length = original_length + gen_length
-                unpadded_sequence_lengths.append(valid_length)
-
-                # Extract the original input tokens from the left-padded sequence
-                # For left-padded sequences, tokens are at the end of the input section
-                valid_input_part = (
-                    seq[input_length - original_length : input_length]
-                    if original_length > 0
-                    else torch.tensor([], device=seq.device, dtype=seq.dtype)
-                )
-
-                # Combine with generated part
-                valid_generated_part = generated_part[:gen_length]
-                valid_tokens = torch.cat([valid_input_part, valid_generated_part])
-
-                # Place at the beginning of the right-padded sequence
-                right_padded_output_ids[idx, :valid_length] = valid_tokens
-
-            # Store the right-padded outputs
-            return_data["output_ids"] = right_padded_output_ids
-
-            # Align generation_logprobs with right-padded output format
-            batch_size = len(return_data["generation_logprobs"])
-            right_padded_logprobs = torch.zeros(
-                (batch_size, max_seq_len),
-                dtype=return_data["generation_logprobs"][0].dtype,
-                device=return_data["generation_logprobs"][0].device,
-            )
-
-            for idx, logprob_seq in enumerate(return_data["generation_logprobs"]):
-                original_length = return_data["orig_input_lengths"][idx].item()
-                gen_length = generation_lengths[idx]
-
-                # For right-padded format, we need:
-                # 1. Zeros for the original input tokens (at the beginning)
-                # 2. Actual logprobs for generated tokens (after the zeros)
-                # 3. Zeros padding at the end (if needed)
-
-                right_padded_seq = torch.zeros(
-                    max_seq_len, dtype=logprob_seq.dtype, device=logprob_seq.device
-                )
-                right_padded_seq[original_length : original_length + gen_length] = (
-                    logprob_seq[:gen_length]
-                )
-                right_padded_logprobs[idx] = right_padded_seq
-                valid_length = original_length + gen_length
-
-            # Remove the temporary data we added
-            if "generation_logprobs" in return_data:
-                del return_data["generation_logprobs"]
-            if "orig_input_lengths" in return_data:
-                del return_data["orig_input_lengths"]
-            if "left_padded_output_ids" in return_data:
-                del return_data["left_padded_output_ids"]
-
-            # Ensure consistent data types and device placement
-            return_data["output_ids"] = right_padded_output_ids
-            return_data["logprobs"] = right_padded_logprobs
-            return_data["generation_lengths"] = torch.tensor(
-                generation_lengths, dtype=torch.long
-            )
-            return_data["unpadded_sequence_lengths"] = torch.tensor(
-                unpadded_sequence_lengths, dtype=torch.long
-            )
-
-            # Move everything to CPU before returning
-            return_data.to("cpu")
-
-            return return_data
-
-    def _add_noise_to_weights(self):
-        """Add small Gaussian noise to the weights of the model. Note that this is used for testing purposes only."""
-        # TODO @sahilj: do this without a summon (maybe FSDP2)
-        noise_std = 0.01  # Standard deviation for the noise
-        with torch.distributed.fsdp.FullyShardedDataParallel.summon_full_params(
-            self.model, recurse=True
-        ):
-            for p in self.model.parameters():
-                if p.requires_grad:
-                    noise = torch.randn_like(p.data) * noise_std
-                    p.data.add_(noise)  # Add noise in-place
-        torch.cuda.synchronize()
-
-    def report_device_id(self) -> str:
-        """Report the UUID of the current CUDA device using NVML.
-
-        Returns:
-            str: UUID of the device in the format "GPU-xxxxx"
-        """
-        from nemo_reinforcer.utils.nvml import get_device_uuid
-
-        # Get current device index from torch
-        device_idx = torch.cuda.current_device()
-        # Get device UUID using NVML
-        return get_device_uuid(device_idx)
-
-    @torch.no_grad()
-    def get_weight_ipc_handles(self, offload_model=True):
-        from torch.multiprocessing.reductions import reduce_tensor
-
-        # If the model is not FSDP, then we need to manually move it to the GPU
-        # For an FSDP model, model.state_dict() will move the params to the GPU
-        if not isinstance(self.model, torch.distributed.fsdp.FullyShardedDataParallel):
-            self.model = self.manual_load_to_gpu(self.model)
-
-        # TODO @sahilj: do this without an allgather (maybe FSDP2)
-        params = self.model.state_dict()
-
-        # Create a copy of parameters in the desired dtype (bfloat16 or float32)
-        dtype_params = {}
-        for name, param in params.items():
-            # Convert parameters to the configured dtype
-            dtype_params[name] = param.to(self.dtype, non_blocking=True)
-
-        # Replace the original params with the converted ones
-        params = dtype_params
-        # For FSDP1, params may get GC'ed before sending to vllm,
-        # so we need to hold a reference to them
-        self._held_reference_model_params = params
-        data = {}
-        device_uuid = self.report_device_id()
-        for name, p in params.items():
-            data[name] = reduce_tensor(p.detach())
-
-        if offload_model:
-            self.model = self.manual_offload_to_cpu(self.model)
-            gc.collect()
-            torch.cuda.empty_cache()
-        return {device_uuid: data}
-
-    def prepare_for_lp_inference(self):
-        self.model = self.manual_load_to_gpu(self.model)
-        self.model.eval()
-        self.offload_before_refit()
-
-    def prepare_for_training(self, *args, **kwargs):
-        # onload models and optimizer state to cuda
-        self.model = self.manual_load_to_gpu(self.model)
-        self.model.train()
-
-        if not self.cfg["fsdp_offload_enabled"]:
-            # Move optimizer state to CUDA if it exists
-            if hasattr(self, "optimizer") and self.optimizer is not None:
-                for state in self.optimizer.state.values():
-                    for k, v in state.items():
-                        if torch.is_tensor(v) and not v.is_cuda:
-                            state[k] = v.to("cuda")
-
-        torch.cuda.empty_cache()
-
-    @torch.no_grad()
-    def offload_before_refit(self):
-        """Offload the optimizer and buffers to the CPU."""
-        torch.randn(1).cuda()  # wake up torch allocator
-        if not self.cfg["fsdp_offload_enabled"]:
-            if hasattr(self, "optimizer") and self.optimizer is not None:
-                for state in self.optimizer.state.values():
-                    for k, v in state.items():
-                        if torch.is_tensor(v):
-                            state[k] = v.to("cpu")
-
-        gc.collect()
-        torch.cuda.empty_cache()
-
-        # Print memory stats after offloading
-        allocated = torch.cuda.memory_allocated() / (1024**3)  # Convert to GB
-        reserved = torch.cuda.memory_reserved() / (1024**3)  # Convert to GB
-        print(
-            f"GPU Memory after optimizer offload: {allocated:.2f}GB allocated, {reserved:.2f}GB reserved"
-        )
-
-    @torch.no_grad()
-    def offload_after_refit(self):
-        # Offload as much as possible on the CPU
-        self.model = self.manual_offload_to_cpu(self.model)
-        self.model.eval()
-        torch.randn(1).cuda()  # wake up torch allocator
-        self.offload_before_refit()  # rerun the old offload function
-
-        if self._held_reference_model_params is not None:
-            del self._held_reference_model_params
-            self._held_reference_model_params = None
-
-        gc.collect()
-        torch.cuda.empty_cache()
-
-        allocated = torch.cuda.memory_allocated() / (1024**3)  # Convert to GB
-        reserved = torch.cuda.memory_reserved() / (1024**3)  # Convert to GB
-        print(
-            f"GPU Memory after refit complete: {allocated:.2f}GB allocated, {reserved:.2f}GB reserved"
-        )
-
-    def manual_offload_to_cpu(self, model):
-        if self.cfg["fsdp_offload_enabled"]:
-            return model
-
-        for param in model.parameters():
-            param.data = param.data.to("cpu", non_blocking=True)
-            if hasattr(param, "_local_shard"):
-                param._local_shard = param.data
-            if param.grad is not None:
-                param.grad = param.grad.to("cpu", non_blocking=True)
-        for buffer in model.buffers():
-            buffer.data = buffer.data.to("cpu", non_blocking=True)
-
-        if hasattr(model, "_fsdp_wrapped_module"):
-            self.manual_offload_to_cpu(model._fsdp_wrapped_module)
-
-        return model
-
-    def manual_load_to_gpu(self, model):
-        if self.cfg["fsdp_offload_enabled"]:
-            return model
-
-        for param in model.parameters():
-            param.data = param.data.to("cuda", non_blocking=True)
-            if hasattr(param, "_local_shard"):
-                param._local_shard = param.data
-            if param.grad is not None:
-                param.grad = param.grad.to("cuda", non_blocking=True)
-        for buffer in model.buffers():
-            buffer.data = buffer.data.to("cuda", non_blocking=True)
-
-        if hasattr(model, "_fsdp_wrapped_module"):
-            self.manual_load_to_gpu(model._fsdp_wrapped_module)
-
-        return model
-
-    def save_checkpoint(
-        self,
-        weights_path: str,
-        optimizer_path: Optional[str] = None,
-        tokenizer_path: Optional[str] = None,
-        save_torch_dist: bool = True,
-        save_hf: bool = False,
-    ):
-        """Save a checkpoint of the model.
-
-        The checkpoint is saved in the following format:
-
-        weights_path/
-            __0_1.distcp
-            __1_0.distcp
-            ...
-        weights_path-hf/
-            config.json
-            generation_config.json
-            model-00001-of-<TOTAL_SHARDS>.safetensors
-            ...
-            model.safetensors.index.json
-        optimizer_path/
-            __0_0.distcp
-            __1_0.distcp
-            ...
-
-        the HuggingFace checkpoint is saved only if `save_hf` is True,
-        and the optimizer states are saved only if `optimizer` and `optimizer_path` are provided.
-        """
-        save_checkpoint(
-            model=self.model,
-            weights_path=weights_path,
-            optimizer=self.optimizer if optimizer_path else None,
-            scheduler=self.scheduler if optimizer_path else None,
-            optimizer_path=optimizer_path,
-            tokenizer=self.tokenizer if tokenizer_path else None,
-            tokenizer_path=tokenizer_path,
-            save_torch_dist=save_torch_dist,
-            save_hf=save_hf,
-        )
-
-    def load_checkpoint(self, weights_path: str, optimizer_path: Optional[str] = None):
-        """Load a checkpoint into the model."""
-        load_checkpoint(
-            model=self.model,
-            weights_path=weights_path,
-            optimizer=self.optimizer if optimizer_path else None,
-            scheduler=self.scheduler if optimizer_path else None,
-            optimizer_path=optimizer_path,
-        )
-
-    def shutdown(self):
-        """Shutdown the policy."""
-        #
-        pass
->>>>>>> 5ff10f61
 
 
 class HfPolicy(PolicyInterface, GenerationInterface):
