--- conflicted
+++ resolved
@@ -17,18 +17,17 @@
 from nemo_reinforcer.models.generation.interfaces import GenerationConfig
 
 
-<<<<<<< HEAD
 class DTensorConfig(TypedDict):
     enabled: bool
     cpu_offload: bool
     sequence_parallel: bool
     activation_checkpointing: bool
     tensor_parallel_size: int
-=======
+
+
 class TokenizerConfig(TypedDict):
     name: str
     chat_template: str
->>>>>>> 5ff10f61
 
 
 class PolicyConfig(TypedDict):
@@ -40,11 +39,8 @@
     logprob_batch_size: int
     generation: GenerationConfig
     precision: str
-<<<<<<< HEAD
     dtensor_cfg: DTensorConfig
     make_sequence_length_divisible_by: int
     max_grad_norm: Optional[Union[float, int]]
-=======
     fsdp_offload_enabled: bool
-    activation_checkpointing_enabled: bool
->>>>>>> 5ff10f61
+    activation_checkpointing_enabled: bool